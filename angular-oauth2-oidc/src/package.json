--- conflicted
+++ resolved
@@ -1,10 +1,6 @@
 {
   "name": "angular-oauth2-oidc",
-<<<<<<< HEAD
   "version": "3.1.5",
-=======
-  "version": "4.0.0",
->>>>>>> f0791bd3
   "repository": {
     "type": "git",
     "url": "https://github.com/manfredsteyer/angular-oauth2-oidc"
