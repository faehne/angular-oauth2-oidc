--- conflicted
+++ resolved
@@ -85,10 +85,7 @@
             this.configure(config);
         }
 
-<<<<<<< HEAD
-
-=======
->>>>>>> d4555f03
+
         try {
             if (storage) {
                 this.setStorage(storage);
@@ -730,26 +727,7 @@
             document.body.appendChild(iframe);
         });
 
-<<<<<<< HEAD
-        let errors = this.events.filter(e => e instanceof OAuthErrorEvent).first();
-        let success = this.events.filter(e => e.type === 'silently_refreshed').first();
-        let timeout = Observable.of(new OAuthErrorEvent('silent_refresh_timeout', null))
-            .delay(this.silentRefreshTimeout || this.siletRefreshTimeout);
-
-        return Observable
-            .race([errors, success, timeout])
-            .do(e => {
-                if (e.type === 'silent_refresh_timeout') {
-                    this.eventsSubject.next(e);
-                }
-            })
-            .map(e => {
-                if (e instanceof OAuthErrorEvent) {
-                    throw e;
-                }
-                return e;
-            })
-=======
+
         let errors = this.events.pipe(filter(e => e instanceof OAuthErrorEvent), first());
         let success = this.events.pipe(filter(e => e.type === 'silently_refreshed'), first());
         let timeout = of(new OAuthErrorEvent('silent_refresh_timeout', null))
@@ -768,7 +746,6 @@
                     }
                     return e;
                 }))
->>>>>>> d4555f03
             .toPromise();
     }
 
@@ -1318,7 +1295,7 @@
             console.warn(err);
             return Promise.reject(err);
         }
-<<<<<<< HEAD
+
 
         if (!this.disableAtHashCheck && this.requestAccessToken && !claims['at_hash']) {
             let err = 'An at_hash is needed!';
@@ -1342,31 +1319,6 @@
             return Promise.reject(err);
         }
 
-=======
-
-        if (!this.disableAtHashCheck && this.requestAccessToken && !claims['at_hash']) {
-            let err = 'An at_hash is needed!';
-            console.warn(err);
-            return Promise.reject(err);
-        }
-
-        let now = Date.now();
-        let issuedAtMSec = claims.iat * 1000;
-        let expiresAtMSec = claims.exp * 1000;
-        let tenMinutesInMsec = 1000 * 60 * 10;
-
-        if (issuedAtMSec - tenMinutesInMsec >= now || expiresAtMSec + tenMinutesInMsec <= now) {
-            let err = 'Token has been expired';
-            console.error(err);
-            console.error({
-                now: now,
-                issuedAtMSec: issuedAtMSec,
-                expiresAtMSec: expiresAtMSec
-            });
-            return Promise.reject(err);
-        }
-
->>>>>>> d4555f03
         let validationParams: ValidationParams = {
             accessToken: accessToken,
             idToken: idToken,
