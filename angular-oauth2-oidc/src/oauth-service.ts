--- conflicted
+++ resolved
@@ -1154,23 +1154,6 @@
                 + 'does not contain a session_state claim');
         }
 
-<<<<<<< HEAD
-=======
-        let nonceInState = state;
-        let idx = state.indexOf(';');
-
-        if (idx > -1) {
-            nonceInState = state.substr(0, idx);
-            this.state = state.substr(idx + 1);
-        }
-        /*
-        let stateParts = state.split(';');
-        if (stateParts.length > 1) {
-            this.state = stateParts[1];
-        }
-        */
-        // let nonceInState = stateParts[0];
->>>>>>> 9a3a4b61
 
         if (this.requestAccessToken && !options.disableOAuth2StateCheck) {
             let success = this.validateNonceForAccessToken(accessToken, nonceInState);
