--- conflicted
+++ resolved
@@ -264,24 +264,16 @@
         let storedAt = this.getAccessTokenStoredAt();
         let timeout = this.calcTimeout(storedAt, expiration);
 
-<<<<<<< HEAD
         this.ngZone.runOutsideAngular(() => {
             this.accessTokenTimeoutSubscription =
-                Observable
-                    .of(new OAuthInfoEvent('token_expires', 'access_token'))
-                    .delay(timeout)
+                  of(new OAuthInfoEvent('token_expires', 'access_token'))
+                    .pipe(delay(timeout))
                     .subscribe(e => {
                         this.ngZone.run(() => {
                             this.eventsSubject.next(e);
                         })
                     });
         })
-=======
-        this.accessTokenTimeoutSubscription =
-            of(new OAuthInfoEvent('token_expires', 'access_token'))
-                .pipe(delay(timeout))
-                .subscribe(e => this.eventsSubject.next(e));
->>>>>>> 5bdc5b1d
     }
 
 
@@ -290,24 +282,16 @@
         let storedAt = this.getIdTokenStoredAt();
         let timeout = this.calcTimeout(storedAt, expiration);
 
-<<<<<<< HEAD
         this.ngZone.runOutsideAngular(() => {
             this.idTokenTimeoutSubscription =
-                Observable
-                    .of(new OAuthInfoEvent('token_expires', 'id_token'))
-                    .delay(timeout)
+                 of(new OAuthInfoEvent('token_expires', 'id_token'))
+                    .pipe(delay(timeout))
                     .subscribe(e => {
                         this.ngZone.run(() => {
                             this.eventsSubject.next(e);
                         })
                     });
         })
-=======
-        this.idTokenTimeoutSubscription =
-            of(new OAuthInfoEvent('token_expires', 'id_token'))
-                .pipe(delay(timeout))
-                .subscribe(e => this.eventsSubject.next(e));
->>>>>>> 5bdc5b1d
     }
 
     private clearAccessTokenTimer(): void {
