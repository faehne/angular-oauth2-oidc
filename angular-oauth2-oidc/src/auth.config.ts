--- conflicted
+++ resolved
@@ -207,7 +207,6 @@
      * Normally, the discovey document's url starts with the url of the issuer.
      */
     public skipIssuerCheck? = false;
-<<<<<<< HEAD
 
     /*
      * final state sent to issuer is built as follows:
@@ -216,7 +215,7 @@
      * In rare cases, this character might be forbidden or inconvenient to use by the issuer so it can be customized.
      */
     public nonceStateSeparator? = ';';    
-=======
+
     
     constructor(json?: Partial<AuthConfig>) {
     if (json) {
@@ -224,5 +223,4 @@
     }
   }
     
->>>>>>> 9a3a4b61
 }