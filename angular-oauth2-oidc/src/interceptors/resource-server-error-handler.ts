import {HttpResponse} from '@angular/common/http';
<<<<<<< HEAD
import { Observable,  } from 'rxjs/Observable';
import 'rxjs/add/observable/throw';
=======
import { Observable, throwError } from 'rxjs';
>>>>>>> f0791bd3

export abstract class OAuthResourceServerErrorHandler {
    abstract handleError(err: HttpResponse<any>): Observable<any>;
}

export class OAuthNoopResourceServerErrorHandler implements OAuthResourceServerErrorHandler {
    handleError(err: HttpResponse<any>): Observable<any> {
<<<<<<< HEAD
        return Observable.throw(err);
=======
        return throwError(err);
>>>>>>> f0791bd3
    }
}<|MERGE_RESOLUTION|>--- conflicted
+++ resolved
@@ -1,10 +1,5 @@
 import {HttpResponse} from '@angular/common/http';
-<<<<<<< HEAD
-import { Observable,  } from 'rxjs/Observable';
-import 'rxjs/add/observable/throw';
-=======
 import { Observable, throwError } from 'rxjs';
->>>>>>> f0791bd3
 
 export abstract class OAuthResourceServerErrorHandler {
     abstract handleError(err: HttpResponse<any>): Observable<any>;
@@ -12,10 +7,6 @@
 
 export class OAuthNoopResourceServerErrorHandler implements OAuthResourceServerErrorHandler {
     handleError(err: HttpResponse<any>): Observable<any> {
-<<<<<<< HEAD
-        return Observable.throw(err);
-=======
         return throwError(err);
->>>>>>> f0791bd3
     }
 }