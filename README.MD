--- conflicted
+++ resolved
@@ -265,12 +265,7 @@
 
 ## Routing
 
-<<<<<<< HEAD
-If you use the ``PathLocationStragegy`` (which is on by default) and have a general catch-all-route (``path: '**'``) you should be fine. Otherwise look up the section ``Routing with the HashStrategy`` in the [documentation](https://manfredsteyer.github.io/angular-oauth2-oidc/angular-oauth2-oidc/docs/).
-=======
-If you use the ``PathLocationStrategy`` (which is on by default) and have a general catch-all-route (``path: '**'``) you should be fine. Otherwise look up the section ``Routing with the HashStrategy`` in the [documation](https://manfredsteyer.github.io/angular-oauth2-oidc/angular-oauth2-oidc/docs/).
->>>>>>> 62cb6097
-
+If you use the ``PathLocationStrategy`` (which is on by default) and have a general catch-all-route (``path: '**'``) you should be fine. Otherwise look up the section ``Routing with the HashStrategy`` in the [documentation](https://manfredsteyer.github.io/angular-oauth2-oidc/angular-oauth2-oidc/docs/).
 
 ## More Documentation
 
