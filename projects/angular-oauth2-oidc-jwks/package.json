{
  "name": "angular-oauth2-oidc-jwks",
  "license": "MIT",
  "author": {
    "name": "Manfred Steyer"
  },
  "version": "10.0.0",
  "repository": "manfredsteyer/angular-oauth2-oidc",
  "dependencies": {
<<<<<<< HEAD
    "jsrsasign": "^10.2.0",
=======
    "jsrsasign": "^8.0.12",
>>>>>>> 33e64525
    "tslib": "^2.0.0"
  }
}<|MERGE_RESOLUTION|>--- conflicted
+++ resolved
@@ -7,11 +7,7 @@
   "version": "10.0.0",
   "repository": "manfredsteyer/angular-oauth2-oidc",
   "dependencies": {
-<<<<<<< HEAD
     "jsrsasign": "^10.2.0",
-=======
-    "jsrsasign": "^8.0.12",
->>>>>>> 33e64525
     "tslib": "^2.0.0"
   }
 }