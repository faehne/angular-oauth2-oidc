export class AuthConfig {
  /**
   * The client's id as registered with the auth server
   */
  public clientId? = '';

  /**
   * The client's redirectUri as registered with the auth server
   */
  public redirectUri? = '';

  /**
   * An optional second redirectUri where the auth server
   * redirects the user to after logging out.
   */
  public postLogoutRedirectUri? = '';

  /**
   * The auth server's endpoint that allows to log
   * the user in when using implicit flow.
   */
  public loginUrl? = '';

  /**
   * The requested scopes
   */
  public scope? = 'openid profile';

  public resource? = '';

  public rngUrl? = '';

  /**
   * Defines whether to use OpenId Connect during
   * implicit flow.
   */
  public oidc? = true;

  /**
   * Defines whether to request an access token during
   * implicit flow.
   */
  public requestAccessToken? = true;

  public options?: any = null;

  /**
   * The issuer's uri.
   */
  public issuer? = '';

  /**
   * The logout url.
   */
  public logoutUrl? = '';

  /**
   * Defines whether to clear the hash fragment after logging in.
   */
  public clearHashAfterLogin? = true;

  /**
   * Url of the token endpoint as defined by OpenId Connect and OAuth 2.
   */
  public tokenEndpoint?: string = null;

  /**
<<<<<<< HEAD
   * Url of the revocation endpoint as defined by OpenId Connect and OAuth 2.
   */
  public revocationEndpoint?: string = null;
=======
   * Names of known parameters sent out in the TokenResponse. https://tools.ietf.org/html/rfc6749#section-5.1
   */
  public customTokenParameters?: string[] = [];
>>>>>>> 3c70008e

  /**
   * Url of the userinfo endpoint as defined by OpenId Connect.
   */
  public userinfoEndpoint?: string = null;

  public responseType? = '';

  /**
   * Defines whether additional debug information should
   * be shown at the console. Note that in certain browsers
   * the verbosity of the console needs to be explicitly set
   * to include Debug level messages.
   */
  public showDebugInformation? = false;

  /**
   * The redirect uri used when doing silent refresh.
   */
  public silentRefreshRedirectUri? = '';

  public silentRefreshMessagePrefix? = '';

  /**
   * Set this to true to display the iframe used for
   * silent refresh for debugging.
   */
  public silentRefreshShowIFrame? = false;

  /**
   * Timeout for silent refresh.
   * @internal
   * depreacted b/c of typo, see silentRefreshTimeout
   */
  public siletRefreshTimeout?: number = 1000 * 20;

  /**
   * Timeout for silent refresh.
   */
  public silentRefreshTimeout?: number = 1000 * 20;

  /**
   * Some auth servers don't allow using password flow
   * w/o a client secret while the standards do not
   * demand for it. In this case, you can set a password
   * here. As this password is exposed to the public
   * it does not bring additional security and is therefore
   * as good as using no password.
   */
  public dummyClientSecret?: string = null;

  /**
   * Defines whether https is required.
   * The default value is remoteOnly which only allows
   * http for localhost, while every other domains need
   * to be used with https.
   */
  public requireHttps?: boolean | 'remoteOnly' = 'remoteOnly';

  /**
   * Defines whether every url provided by the discovery
   * document has to start with the issuer's url.
   */
  public strictDiscoveryDocumentValidation? = true;

  /**
   * JSON Web Key Set (https://tools.ietf.org/html/rfc7517)
   * with keys used to validate received id_tokens.
   * This is taken out of the disovery document. Can be set manually too.
   */
  public jwks?: object = null;

  /**
   * Map with additional query parameter that are appended to
   * the request when initializing implicit flow.
   */
  public customQueryParams?: object = null;

  public silentRefreshIFrameName? = 'angular-oauth-oidc-silent-refresh-iframe';

  /**
   * Defines when the token_timeout event should be raised.
   * If you set this to the default value 0.75, the event
   * is triggered after 75% of the token's life time.
   */
  public timeoutFactor? = 0.75;

  /**
   * If true, the lib will try to check whether the user
   * is still logged in on a regular basis as described
   * in http://openid.net/specs/openid-connect-session-1_0.html#ChangeNotification
   */
  public sessionChecksEnabled? = false;

  /**
   * Interval in msec for checking the session
   * according to http://openid.net/specs/openid-connect-session-1_0.html#ChangeNotification
   */
  public sessionCheckIntervall? = 3 * 1000;

  /**
   * Url for the iframe used for session checks
   */
  public sessionCheckIFrameUrl?: string = null;

  /**
   * Name of the iframe to use for session checks
   */
  public sessionCheckIFrameName? = 'angular-oauth-oidc-check-session-iframe';

  /**
   * This property has been introduced to disable at_hash checks
   * and is indented for Identity Provider that does not deliver
   * an at_hash EVEN THOUGH its recommended by the OIDC specs.
   * Of course, when disabling these checks the we are bypassing
   * a security check which means we are more vulnerable.
   */
  public disableAtHashCheck? = false;

  /**
   * Defines wether to check the subject of a refreshed token after silent refresh.
   * Normally, it should be the same as before.
   */
  public skipSubjectCheck? = false;

  public useIdTokenHintForSilentRefresh? = false;

  /**
   * Defined whether to skip the validation of the issuer in the discovery document.
   * Normally, the discovey document's url starts with the url of the issuer.
   */
  public skipIssuerCheck? = false;

  /**
   * According to rfc6749 it is recommended (but not required) that the auth
   * server exposes the access_token's life time in seconds.
   * This is a fallback value for the case this value is not exposed.
   */
  public fallbackAccessTokenExpirationTimeInSec?: number;

  /**
   * final state sent to issuer is built as follows:
   * state = nonce + nonceStateSeparator + additional state
   * Default separator is ';' (encoded %3B).
   * In rare cases, this character might be forbidden or inconvenient to use by the issuer so it can be customized.
   */
  public nonceStateSeparator? = ';';

  /**
   * Set this to true to use HTTP BASIC auth for AJAX calls
   */
  public useHttpBasicAuth? = false;

  /**
   * The window of time (in seconds) to allow the current time to deviate when validating id_token's iat and exp values.
   */
  public clockSkewInSec?: number;

  /**
   * The interceptors waits this time span if there is no token
   */
  public waitForTokenInMsec? = 0;

  /**
   * Set this to true if you want to use silent refresh together with
   * code flow. As silent refresh is the only option for refreshing
   * with implicit flow, you don't need to explicitly turn it on in
   * this case.
   */
  public useSilentRefresh?;

  /**
   * Code Flow is by defauld used together with PKCI which is also higly recommented.
   * You can disbale it here by setting this flag to true.
   * https://tools.ietf.org/html/rfc7636#section-1.1
   */
  public disablePKCE? = false;

  constructor(json?: Partial<AuthConfig>) {
    if (json) {
      Object.assign(this, json);
    }
  }

  /**
   * This property allows you to override the method that is used to open the login url,
   * allowing a way for implementations to specify their own method of routing to new
   * urls.
   */
  public openUri?: (uri: string) => void = uri => {
    location.href = uri;
  };
}<|MERGE_RESOLUTION|>--- conflicted
+++ resolved
@@ -65,15 +65,14 @@
   public tokenEndpoint?: string = null;
 
   /**
-<<<<<<< HEAD
    * Url of the revocation endpoint as defined by OpenId Connect and OAuth 2.
    */
   public revocationEndpoint?: string = null;
-=======
+
+  /**
    * Names of known parameters sent out in the TokenResponse. https://tools.ietf.org/html/rfc6749#section-5.1
    */
   public customTokenParameters?: string[] = [];
->>>>>>> 3c70008e
 
   /**
    * Url of the userinfo endpoint as defined by OpenId Connect.
