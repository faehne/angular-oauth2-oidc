import {
  AbstractValidationHandler,
  ValidationParams
} from './validation-handler';

<<<<<<< HEAD
=======
import * as rs from 'jsrsasign';

>>>>>>> 7c752e50
/**
 * Validates the signature of an id_token against one
 * of the keys of an JSON Web Key Set (jwks).
 *
 * This jwks can be provided by the discovery document.
 */
export class JwksValidationHandler extends AbstractValidationHandler {
  /**
   * Allowed algorithms
   */
  allowedAlgorithms: string[] = [
    'HS256',
    'HS384',
    'HS512',
    'RS256',
    'RS384',
    'RS512',
    'ES256',
    'ES384',
    'PS256',
    'PS384',
    'PS512'
  ];

  /**
   * Time period in seconds the timestamp in the signature can
   * differ from the current time.
   */
  gracePeriodInSec = 600;

  private cyptoObj: Crypto = window.crypto || (window as any).msCrypto // for IE11
  private textEncoder = new (window as any).TextEncoder();

  async validateSignature(params: ValidationParams, retry = false): Promise<any> {
    if (!params.idToken) throw new Error('Parameter idToken expected!');
    if (!params.idTokenHeader)
      throw new Error('Parameter idTokenHandler expected.');
    if (!params.jwks) throw new Error('Parameter jwks expected!');

    if (
      !params.jwks['keys'] ||
      !Array.isArray(params.jwks['keys']) ||
      params.jwks['keys'].length === 0
    ) {
      throw new Error('Array keys in jwks missing!');
    }

    let kid: string = params.idTokenHeader['kid'];
    let keys: JsonWebKey[] = params.jwks['keys'];
    let key: JsonWebKey;

    let alg = params.idTokenHeader['alg'];

    if (kid) {
      key = keys.find(k => k['kid'] === kid /* && k['use'] === 'sig' */);
    } else {
      let kty = this.alg2kty(alg);
      let matchingKeys = keys.filter(
        k => k['kty'] === kty && k['use'] === 'sig'
      );

      if (matchingKeys.length > 1) {
        let error =
          'More than one matching key found. Please specify a kid in the id_token header.';
        console.error(error);
        return Promise.reject(error);
      } else if (matchingKeys.length === 1) {
        key = matchingKeys[0];
      }
    }

    if (!key && !retry && params.loadKeys) {
      return params
        .loadKeys()
        .then(loadedKeys => (params.jwks = loadedKeys))
        .then(_ => this.validateSignature(params, true));
    }

    if (!key && retry && !kid) {
      let error = 'No matching key found.';
      console.error(error);
      return Promise.reject(error);
    }

    if (!key && retry && kid) {
      let error =
        'expected key not found in property jwks. ' +
        'This property is most likely loaded with the ' +
        'discovery document. ' +
        'Expected key id (kid): ' +
        kid;

      console.error(error);
      return Promise.reject(error);
    }

    const [header, body, sig] = params.idToken.split(',');

    const cyptokey = await this.cyptoObj.subtle.importKey('jwk', key as any, alg, true, ['verify']);
    const isValid = await this.cyptoObj.subtle.verify(alg, cyptokey, this.textEncoder.encode(sig), this.textEncoder.encode(body));

    if(isValid) {
      return Promise.resolve();
    }else {
      return Promise.reject('Signature not valid');
    }
  }

  private alg2kty(alg: string) {
    switch (alg.charAt(0)) {
      case 'R':
        return 'RSA';
      case 'E':
        return 'EC';
      default:
        throw new Error('Cannot infer kty from alg: ' + alg);
    }
  }

  async calcHash(valueToHash: string, algorithm: string): Promise<string> {
    const valueAsBytes = this.textEncoder.encode(valueToHash);
    const resultBytes = await this.cyptoObj.subtle.digest(algorithm, valueAsBytes);
    // the returned bytes are encoded as UTF-16
    return String.fromCharCode.apply(null, new Uint16Array(resultBytes));
  }

  toByteArrayAsString(hexString: string) {
    let result = '';
    for (let i = 0; i < hexString.length; i += 2) {
      let hexDigit = hexString.charAt(i) + hexString.charAt(i + 1);
      let num = parseInt(hexDigit, 16);
      result += String.fromCharCode(num);
    }
    return result;
  }
}<|MERGE_RESOLUTION|>--- conflicted
+++ resolved
@@ -3,11 +3,6 @@
   ValidationParams
 } from './validation-handler';
 
-<<<<<<< HEAD
-=======
-import * as rs from 'jsrsasign';
-
->>>>>>> 7c752e50
 /**
  * Validates the signature of an id_token against one
  * of the keys of an JSON Web Key Set (jwks).
