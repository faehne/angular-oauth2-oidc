--- conflicted
+++ resolved
@@ -1407,12 +1407,7 @@
     }
 
     public tryLoginCodeFlow(): Promise<void> {
-<<<<<<< HEAD
-
-        const parts = this.parseQueryString(window.location.search);
-=======
         const parts = this.getCodePartsFromUrl(window.location.search);
->>>>>>> d49021aa
 
         const code = parts['code'];
         const state = parts['state'];
