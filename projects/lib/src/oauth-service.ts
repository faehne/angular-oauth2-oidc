--- conflicted
+++ resolved
@@ -171,9 +171,7 @@
         this.restartRefreshTimerIfStillLoggedIn();
     }
 
-<<<<<<< HEAD
-    public loadDiscoveryDocumentAndTryLogin(options: LoginOptions = null): Promise<boolean> {
-=======
+
     /**
      * Convenience method that first calls `loadDiscoveryDocument(...)` and
      * directly chains using the `then(...)` part of the promise to call
@@ -181,16 +179,12 @@
      *
      * @param options LoginOptions to pass through to `tryLogin(...)`
      */
-    public loadDiscoveryDocumentAndTryLogin(options: LoginOptions = null) {
->>>>>>> bf279c6c
+    public loadDiscoveryDocumentAndTryLogin(options: LoginOptions = null): Promise<boolean> {
         return this.loadDiscoveryDocument().then(doc => {
             return this.tryLogin(options);
         });
     }
 
-<<<<<<< HEAD
-    public loadDiscoveryDocumentAndLogin(options: LoginOptions = null): Promise<boolean> {
-=======
     /**
      * Convenience method that first calls `loadDiscoveryDocumentAndTryLogin(...)`
      * and if then chains to `initImplicitFlow()`, but only if there is no valid
@@ -198,8 +192,7 @@
      *
      * @param options LoginOptions to pass through to `tryLogin(...)`
      */
-    public loadDiscoveryDocumentAndLogin(options: LoginOptions = null) {
->>>>>>> bf279c6c
+    public loadDiscoveryDocumentAndLogin(options: LoginOptions = null): Promise<boolean> {
         return this.loadDiscoveryDocumentAndTryLogin(options).then(_ => {
             if (!this.hasValidIdToken() || !this.hasValidAccessToken()) {
                 this.initImplicitFlow();
@@ -1354,12 +1347,10 @@
             if (this.clearHashAfterLogin && !options.preventClearHashAfterLogin) {
                 location.hash = '';
             }
-<<<<<<< HEAD
+
+            this.callOnTokenReceivedIfExists(options);
             return Promise.resolve(true);
-=======
-            this.callOnTokenReceivedIfExists(options);
-            return Promise.resolve();
->>>>>>> bf279c6c
+
         }
 
         return this.processIdToken(idToken, accessToken)
