import { Injectable, NgZone, Optional, OnDestroy } from '@angular/core';
import { HttpClient, HttpHeaders, HttpParams } from '@angular/common/http';
import { Observable, Subject, Subscription, of, race, from } from 'rxjs';
import { filter, delay, first, tap, map, switchMap } from 'rxjs/operators';

import {
    ValidationHandler,
    ValidationParams
} from './token-validation/validation-handler';
import { UrlHelperService } from './url-helper.service';
import {
    OAuthEvent,
    OAuthInfoEvent,
    OAuthErrorEvent,
    OAuthSuccessEvent
} from './events';
import {
    OAuthLogger,
    OAuthStorage,
    LoginOptions,
    ParsedIdToken,
    OidcDiscoveryDoc,
    TokenResponse,
    UserInfo
} from './types';
import { b64DecodeUnicode, base64UrlEncode } from './base64-helper';
import { AuthConfig } from './auth.config';
import { WebHttpUrlEncodingCodec } from './encoder';
import { CryptoHandler } from './token-validation/crypto-handler';

/**
 * Service for logging in and logging out with
 * OIDC and OAuth2. Supports implicit flow and
 * password flow.
 */
@Injectable()
export class OAuthService extends AuthConfig implements OnDestroy {
    // Extending AuthConfig ist just for LEGACY reasons
    // to not break existing code.

    /**
     * The ValidationHandler used to validate received
     * id_tokens.
     */
    public tokenValidationHandler: ValidationHandler;

    /**
     * @internal
     * Deprecated:  use property events instead
     */
    public discoveryDocumentLoaded = false;

    /**
     * @internal
     * Deprecated:  use property events instead
     */
    public discoveryDocumentLoaded$: Observable<OidcDiscoveryDoc>;

    /**
     * Informs about events, like token_received or token_expires.
     * See the string enum EventType for a full list of event types.
     */
    public events: Observable<OAuthEvent>;

    /**
     * The received (passed around) state, when logging
     * in with implicit flow.
     */
    public state? = '';

    protected eventsSubject: Subject<OAuthEvent> = new Subject<OAuthEvent>();
    protected discoveryDocumentLoadedSubject: Subject<OidcDiscoveryDoc> = new Subject<OidcDiscoveryDoc>();
    protected silentRefreshPostMessageEventListener: EventListener;
    protected grantTypesSupported: Array<string> = [];
    protected _storage: OAuthStorage;
    protected accessTokenTimeoutSubscription: Subscription;
    protected idTokenTimeoutSubscription: Subscription;
    protected sessionCheckEventListener: EventListener;
    protected jwksUri: string;
    protected sessionCheckTimer: any;
    protected silentRefreshSubject: string;
    protected inImplicitFlow = false;

    constructor(
        protected ngZone: NgZone,
        protected http: HttpClient,
        @Optional() storage: OAuthStorage,
        @Optional() tokenValidationHandler: ValidationHandler,
        @Optional() protected config: AuthConfig,
        protected urlHelper: UrlHelperService,
        protected logger: OAuthLogger,
        @Optional() protected crypto: CryptoHandler,
    ) {
        super();

        this.debug('angular-oauth2-oidc v8-beta');

        this.discoveryDocumentLoaded$ = this.discoveryDocumentLoadedSubject.asObservable();
        this.events = this.eventsSubject.asObservable();

        if (tokenValidationHandler) {
            this.tokenValidationHandler = tokenValidationHandler;
        }

        if (config) {
            this.configure(config);
        }

        try {
            if (storage) {
                this.setStorage(storage);
            } else if (typeof sessionStorage !== 'undefined') {
                this.setStorage(sessionStorage);
            }
        } catch (e) {

            console.error(
                'No OAuthStorage provided and cannot access default (sessionStorage).'
                + 'Consider providing a custom OAuthStorage implementation in your module.',
                e
            );
        }

        this.setupRefreshTimer();
    }

    /**
     * Use this method to configure the service
     * @param config the configuration
     */
    public configure(config: AuthConfig): void {
        // For the sake of downward compatibility with
        // original configuration API
        Object.assign(this, new AuthConfig(), config);

        this.config = Object.assign({} as AuthConfig, new AuthConfig(), config);

        if (this.sessionChecksEnabled) {
            this.setupSessionCheck();
        }

        this.configChanged();
    }

    protected configChanged(): void {
        this.setupRefreshTimer();
    }

    public restartSessionChecksIfStillLoggedIn(): void {
        if (this.hasValidIdToken()) {
            this.initSessionCheck();
        }
    }

    protected restartRefreshTimerIfStillLoggedIn(): void {
        this.setupExpirationTimers();
    }

    protected setupSessionCheck(): void {
        this.events.pipe(filter(e => e.type === 'token_received')).subscribe(e => {
            this.initSessionCheck();
        });
    }

    /**
     * Will setup up silent refreshing for when the token is
     * about to expire. When the user is logged out via this.logOut method, the
     * silent refreshing will pause and not refresh the tokens until the user is
     * logged back in via receiving a new token.
     * @param params Additional parameter to pass
     * @param listenTo Setup automatic refresh of a specific token type
     */
    public setupAutomaticSilentRefresh(params: object = {}, listenTo?: 'access_token' | 'id_token' | 'any', noPrompt = true): void {
      let shouldRunSilentRefresh = true;
      this.events.pipe(
        tap((e) => {
          if (e.type === 'token_received') {
            shouldRunSilentRefresh = true;
          } else if (e.type === 'logout') {
            shouldRunSilentRefresh = false;
          }
        }),
        filter(e => e.type === 'token_expires')
      ).subscribe(e => {
        const event = e as OAuthInfoEvent;
        if ((listenTo == null || listenTo === 'any' || event.info === listenTo) && shouldRunSilentRefresh) {
          // this.silentRefresh(params, noPrompt).catch(_ => {
          this.refreshInternal(params, noPrompt).catch(_ => {
            this.debug('Automatic silent refresh did not work');
          });
        }
      });

      this.restartRefreshTimerIfStillLoggedIn();
    }

    protected refreshInternal(params, noPrompt): Promise<TokenResponse|OAuthEvent> {
        if (this.responseType === 'code') {
            return this.refreshToken();
        } else {
            return this.silentRefresh(params, noPrompt);
        }
    }

    /**
     * Convenience method that first calls `loadDiscoveryDocument(...)` and
     * directly chains using the `then(...)` part of the promise to call
     * the `tryLogin(...)` method.
     *
     * @param options LoginOptions to pass through to `tryLogin(...)`
     */
    public loadDiscoveryDocumentAndTryLogin(options: LoginOptions = null): Promise<boolean> {
        return this.loadDiscoveryDocument().then(doc => {
            return this.tryLogin(options);
        });
    }

    /**
     * Convenience method that first calls `loadDiscoveryDocumentAndTryLogin(...)`
     * and if then chains to `initImplicitFlow()`, but only if there is no valid
     * IdToken or no valid AccessToken.
     *
     * @param options LoginOptions to pass through to `tryLogin(...)`
     */
    public loadDiscoveryDocumentAndLogin(options: LoginOptions = null): Promise<boolean> {
        return this.loadDiscoveryDocumentAndTryLogin(options).then(_ => {
            if (!this.hasValidIdToken() || !this.hasValidAccessToken()) {
                if(this.responseType === 'code'){
                    this.initCodeFlow();
                } else {
                    this.initImplicitFlow();
                }
                return false;
            } else {
                return true;
            }
        });
    }

    protected debug(...args): void {
        if (this.showDebugInformation) {
            this.logger.debug.apply(console, args);
        }
    }

    protected validateUrlFromDiscoveryDocument(url: string): string[] {
        const errors: string[] = [];
        const httpsCheck = this.validateUrlForHttps(url);
        const issuerCheck = this.validateUrlAgainstIssuer(url);

        if (!httpsCheck) {
            errors.push(
                'https for all urls required. Also for urls received by discovery.'
            );
        }

        if (!issuerCheck) {
            errors.push(
                'Every url in discovery document has to start with the issuer url.' +
                'Also see property strictDiscoveryDocumentValidation.'
            );
        }

        return errors;
    }

    protected validateUrlForHttps(url: string): boolean {
        if (!url) {
            return true;
        }

        const lcUrl = url.toLowerCase();

        if (this.requireHttps === false) {
            return true;
        }

        if (
            (lcUrl.match(/^http:\/\/localhost($|[:\/])/) ||
                lcUrl.match(/^http:\/\/localhost($|[:\/])/)) &&
            this.requireHttps === 'remoteOnly'
        ) {
            return true;
        }

        return lcUrl.startsWith('https://');
    }

    protected validateUrlAgainstIssuer(url: string) {
        if (!this.strictDiscoveryDocumentValidation) {
            return true;
        }
        if (!url) {
            return true;
        }
        return url.toLowerCase().startsWith(this.issuer.toLowerCase());
    }

    protected setupRefreshTimer(): void {
        if (typeof window === 'undefined') {
            this.debug('timer not supported on this plattform');
            return;
        }

        if (this.hasValidIdToken()) {
            this.clearAccessTokenTimer();
            this.clearIdTokenTimer();
            this.setupExpirationTimers();
        }

        this.events.pipe(filter(e => e.type === 'token_received')).subscribe(_ => {
            this.clearAccessTokenTimer();
            this.clearIdTokenTimer();
            this.setupExpirationTimers();
        });
    }

    protected setupExpirationTimers(): void {
        const idTokenExp = this.getIdTokenExpiration() || Number.MAX_VALUE;
        const accessTokenExp = this.getAccessTokenExpiration() || Number.MAX_VALUE;
        const useAccessTokenExp = accessTokenExp <= idTokenExp;

        if (this.hasValidAccessToken() && useAccessTokenExp) {
            this.setupAccessTokenTimer();
        }

        if (this.hasValidIdToken() && !useAccessTokenExp) {
            this.setupIdTokenTimer();
        }
    }

    protected setupAccessTokenTimer(): void {
        const expiration = this.getAccessTokenExpiration();
        const storedAt = this.getAccessTokenStoredAt();
        const timeout = this.calcTimeout(storedAt, expiration);

        this.ngZone.runOutsideAngular(() => {
            this.accessTokenTimeoutSubscription = of(
                new OAuthInfoEvent('token_expires', 'access_token')
            )
                .pipe(delay(timeout))
                .subscribe(e => {
                    this.ngZone.run(() => {
                        this.eventsSubject.next(e);
                    });
                });
        });
    }

    protected setupIdTokenTimer(): void {
        const expiration = this.getIdTokenExpiration();
        const storedAt = this.getIdTokenStoredAt();
        const timeout = this.calcTimeout(storedAt, expiration);

        this.ngZone.runOutsideAngular(() => {
            this.idTokenTimeoutSubscription = of(
                new OAuthInfoEvent('token_expires', 'id_token')
            )
                .pipe(delay(timeout))
                .subscribe(e => {
                    this.ngZone.run(() => {
                        this.eventsSubject.next(e);
                    });
                });
        });
    }

    protected clearAccessTokenTimer(): void {
        if (this.accessTokenTimeoutSubscription) {
            this.accessTokenTimeoutSubscription.unsubscribe();
        }
    }

    protected clearIdTokenTimer(): void {
        if (this.idTokenTimeoutSubscription) {
            this.idTokenTimeoutSubscription.unsubscribe();
        }
    }

    protected calcTimeout(storedAt: number, expiration: number): number {
        const now = Date.now();
        const delta = (expiration - storedAt) * this.timeoutFactor - (now - storedAt);
        return Math.max(0, delta);
    }

    /**
     * DEPRECATED. Use a provider for OAuthStorage instead:
     *
     * { provide: OAuthStorage, useFactory: oAuthStorageFactory }
     * export function oAuthStorageFactory(): OAuthStorage { return localStorage; }
     * Sets a custom storage used to store the received
     * tokens on client side. By default, the browser's
     * sessionStorage is used.
     * @ignore
     *
     * @param storage
     */
    public setStorage(storage: OAuthStorage): void {
        this._storage = storage;
        this.configChanged();
    }

    /**
     * Loads the discovery document to configure most
     * properties of this service. The url of the discovery
     * document is infered from the issuer's url according
     * to the OpenId Connect spec. To use another url you
     * can pass it to to optional parameter fullUrl.
     *
     * @param fullUrl
     */
    public loadDiscoveryDocument(fullUrl: string = null): Promise<OAuthSuccessEvent> {
        return new Promise((resolve, reject) => {
            if (!fullUrl) {
                fullUrl = this.issuer || '';
                if (!fullUrl.endsWith('/')) {
                    fullUrl += '/';
                }
                fullUrl += '.well-known/openid-configuration';
            }

            if (!this.validateUrlForHttps(fullUrl)) {
                reject('issuer must use https, or config value for property requireHttps must allow http');
                return;
            }

            this.http.get<OidcDiscoveryDoc>(fullUrl).subscribe(
                doc => {
                    if (!this.validateDiscoveryDocument(doc)) {
                        this.eventsSubject.next(
                            new OAuthErrorEvent('discovery_document_validation_error', null)
                        );
                        reject('discovery_document_validation_error');
                        return;
                    }

                    this.loginUrl = doc.authorization_endpoint;
                    this.logoutUrl = doc.end_session_endpoint || this.logoutUrl;
                    this.grantTypesSupported = doc.grant_types_supported;
                    this.issuer = doc.issuer;
                    this.tokenEndpoint = doc.token_endpoint;
                    this.userinfoEndpoint = doc.userinfo_endpoint || this.userinfoEndpoint;
                    this.jwksUri = doc.jwks_uri;
                    this.sessionCheckIFrameUrl = doc.check_session_iframe || this.sessionCheckIFrameUrl;

                    this.discoveryDocumentLoaded = true;
                    this.discoveryDocumentLoadedSubject.next(doc);

                    if (this.sessionChecksEnabled) {
                        this.restartSessionChecksIfStillLoggedIn();
                    }

                    this.loadJwks()
                        .then(jwks => {
                            const result: object = {
                                discoveryDocument: doc,
                                jwks: jwks
                            };

                            const event = new OAuthSuccessEvent(
                                'discovery_document_loaded',
                                result
                            );
                            this.eventsSubject.next(event);
                            resolve(event);
                            return;
                        })
                        .catch(err => {
                            this.eventsSubject.next(
                                new OAuthErrorEvent('discovery_document_load_error', err)
                            );
                            reject(err);
                            return;
                        });
                },
                err => {
                    this.logger.error('error loading discovery document', err);
                    this.eventsSubject.next(
                        new OAuthErrorEvent('discovery_document_load_error', err)
                    );
                    reject(err);
                }
            );
        });
    }

    protected loadJwks(): Promise<object> {
        return new Promise<object>((resolve, reject) => {
            if (this.jwksUri) {
                this.http.get(this.jwksUri).subscribe(
                    jwks => {
                        this.jwks = jwks;
                        this.eventsSubject.next(
                            new OAuthSuccessEvent('discovery_document_loaded')
                        );
                        resolve(jwks);
                    },
                    err => {
                        this.logger.error('error loading jwks', err);
                        this.eventsSubject.next(
                            new OAuthErrorEvent('jwks_load_error', err)
                        );
                        reject(err);
                    }
                );
            } else {
                resolve(null);
            }
        });
    }

    protected validateDiscoveryDocument(doc: OidcDiscoveryDoc): boolean {
        let errors: string[];

        if (!this.skipIssuerCheck && doc.issuer !== this.issuer) {
            this.logger.error(
                'invalid issuer in discovery document',
                'expected: ' + this.issuer,
                'current: ' + doc.issuer
            );
            return false;
        }

        errors = this.validateUrlFromDiscoveryDocument(doc.authorization_endpoint);
        if (errors.length > 0) {
            this.logger.error(
                'error validating authorization_endpoint in discovery document',
                errors
            );
            return false;
        }

        errors = this.validateUrlFromDiscoveryDocument(doc.end_session_endpoint);
        if (errors.length > 0) {
            this.logger.error(
                'error validating end_session_endpoint in discovery document',
                errors
            );
            return false;
        }

        errors = this.validateUrlFromDiscoveryDocument(doc.token_endpoint);
        if (errors.length > 0) {
            this.logger.error(
                'error validating token_endpoint in discovery document',
                errors
            );
        }

        errors = this.validateUrlFromDiscoveryDocument(doc.userinfo_endpoint);
        if (errors.length > 0) {
            this.logger.error(
                'error validating userinfo_endpoint in discovery document',
                errors
            );
            return false;
        }

        errors = this.validateUrlFromDiscoveryDocument(doc.jwks_uri);
        if (errors.length > 0) {
            this.logger.error('error validating jwks_uri in discovery document', errors);
            return false;
        }

        if (this.sessionChecksEnabled && !doc.check_session_iframe) {
            this.logger.warn(
                'sessionChecksEnabled is activated but discovery document' +
                ' does not contain a check_session_iframe field'
            );
        }

        return true;
    }

    /**
     * Uses password flow to exchange userName and password for an
     * access_token. After receiving the access_token, this method
     * uses it to query the userinfo endpoint in order to get information
     * about the user in question.
     *
     * When using this, make sure that the property oidc is set to false.
     * Otherwise stricter validations take place that make this operation
     * fail.
     *
     * @param userName
     * @param password
     * @param headers Optional additional http-headers.
     */
    public fetchTokenUsingPasswordFlowAndLoadUserProfile(
        userName: string,
        password: string,
        headers: HttpHeaders = new HttpHeaders()
    ): Promise<UserInfo> {
        return this.fetchTokenUsingPasswordFlow(userName, password, headers).then(
            () => this.loadUserProfile()
        );
    }

    /**
     * Loads the user profile by accessing the user info endpoint defined by OpenId Connect.
     *
     * When using this with OAuth2 password flow, make sure that the property oidc is set to false.
     * Otherwise stricter validations take place that make this operation fail.
     */
    public loadUserProfile(): Promise<UserInfo> {
        if (!this.hasValidAccessToken()) {
            throw new Error('Can not load User Profile without access_token');
        }
        if (!this.validateUrlForHttps(this.userinfoEndpoint)) {
            throw new Error(
                'userinfoEndpoint must use https, or config value for property requireHttps must allow http'
            );
        }

        return new Promise((resolve, reject) => {
            const headers = new HttpHeaders().set(
                'Authorization',
                'Bearer ' + this.getAccessToken()
            );

            this.http.get<UserInfo>(this.userinfoEndpoint, { headers }).subscribe(
                info => {
                    this.debug('userinfo received', info);

                    const existingClaims = this.getIdentityClaims() || {};

                    if (!this.skipSubjectCheck) {
                        if (
                            this.oidc &&
                            (!existingClaims['sub'] || info.sub !== existingClaims['sub'])
                        ) {
                            const err =
                                'if property oidc is true, the received user-id (sub) has to be the user-id ' +
                                'of the user that has logged in with oidc.\n' +
                                'if you are not using oidc but just oauth2 password flow set oidc to false';

                            reject(err);
                            return;
                        }
                    }

                    info = Object.assign({}, existingClaims, info);

                    this._storage.setItem('id_token_claims_obj', JSON.stringify(info));
                    this.eventsSubject.next(new OAuthSuccessEvent('user_profile_loaded'));
                    resolve(info);
                },
                err => {
                    this.logger.error('error loading user info', err);
                    this.eventsSubject.next(
                        new OAuthErrorEvent('user_profile_load_error', err)
                    );
                    reject(err);
                }
            );
        });
    }

    /**
     * Uses password flow to exchange userName and password for an access_token.
     * @param userName
     * @param password
     * @param headers Optional additional http-headers.
     */
    public fetchTokenUsingPasswordFlow(
        userName: string,
        password: string,
        headers: HttpHeaders = new HttpHeaders()
    ): Promise<TokenResponse> {
        if (!this.validateUrlForHttps(this.tokenEndpoint)) {
            throw new Error(
                'tokenEndpoint must use https, or config value for property requireHttps must allow http'
            );
        }

        return new Promise((resolve, reject) => {
            /**
             * A `HttpParameterCodec` that uses `encodeURIComponent` and `decodeURIComponent` to
             * serialize and parse URL parameter keys and values.
             *
             * @stable
             */
            let params = new HttpParams({ encoder: new WebHttpUrlEncodingCodec() })
                .set('grant_type', 'password')
                .set('scope', this.scope)
                .set('username', userName)
                .set('password', password);

            if (this.useHttpBasicAuth) {
                const header = btoa(`${this.clientId}:${this.dummyClientSecret}`);
                headers = headers.set(
                    'Authorization',
                    'Basic ' + header);
            }

            if (!this.useHttpBasicAuth) {
                params = params.set('client_id', this.clientId);
            }

            if (!this.useHttpBasicAuth && this.dummyClientSecret) {
                params = params.set('client_secret', this.dummyClientSecret);
            }

            if (this.customQueryParams) {
                for (const key of Object.getOwnPropertyNames(this.customQueryParams)) {
                    params = params.set(key, this.customQueryParams[key]);
                }
            }

            headers = headers.set(
                'Content-Type',
                'application/x-www-form-urlencoded'
            );

            this.http
                .post<TokenResponse>(this.tokenEndpoint, params, { headers })
                .subscribe(
                    tokenResponse => {
                        this.debug('tokenResponse', tokenResponse);
                        this.storeAccessTokenResponse(
                            tokenResponse.access_token,
                            tokenResponse.refresh_token,
                            tokenResponse.expires_in,
                            tokenResponse.scope
                        );

                        this.eventsSubject.next(new OAuthSuccessEvent('token_received'));
                        resolve(tokenResponse);
                    },
                    err => {
                        this.logger.error('Error performing password flow', err);
                        this.eventsSubject.next(new OAuthErrorEvent('token_error', err));
                        reject(err);
                    }
                );
        });
    }

    /**
     * Refreshes the token using a refresh_token.
     * This does not work for implicit flow, b/c
     * there is no refresh_token in this flow.
     * A solution for this is provided by the
     * method silentRefresh.
     */
    public refreshToken(): Promise<TokenResponse> {

        if (!this.validateUrlForHttps(this.tokenEndpoint)) {
            throw new Error(
                'tokenEndpoint must use https, or config value for property requireHttps must allow http'
            );
        }

        return new Promise((resolve, reject) => {
            let params = new HttpParams()
                .set('grant_type', 'refresh_token')
                .set('client_id', this.clientId)
                .set('scope', this.scope)
                .set('refresh_token', this._storage.getItem('refresh_token'));

            if (this.dummyClientSecret) {
                params = params.set('client_secret', this.dummyClientSecret);
            }

            if (this.customQueryParams) {
                for (const key of Object.getOwnPropertyNames(this.customQueryParams)) {
                    params = params.set(key, this.customQueryParams[key]);
                }
            }

            const headers = new HttpHeaders().set(
                'Content-Type',
                'application/x-www-form-urlencoded'
            );

            this.http
                .post<TokenResponse>(this.tokenEndpoint, params, { headers })
                .pipe(switchMap(tokenResponse => {
                    if (tokenResponse.id_token) {
                        return from(this.processIdToken(tokenResponse.id_token, tokenResponse.access_token, true))
                            .pipe(
                                tap(result => this.storeIdToken(result)),
                                map(_ => tokenResponse)
                            );
                    }
                    else {
                        return of(tokenResponse);
                    }
                }))
                .subscribe(
                    tokenResponse => {
                        this.debug('refresh tokenResponse', tokenResponse);
                        this.storeAccessTokenResponse(
                            tokenResponse.access_token,
                            tokenResponse.refresh_token,
                            tokenResponse.expires_in,
                            tokenResponse.scope
                        );

                        this.eventsSubject.next(new OAuthSuccessEvent('token_received'));
                        this.eventsSubject.next(new OAuthSuccessEvent('token_refreshed'));
                        resolve(tokenResponse);
                    },
                    err => {
                        this.logger.error('Error performing password flow', err);
                        this.eventsSubject.next(
                            new OAuthErrorEvent('token_refresh_error', err)
                        );
                        reject(err);
                    }
                );
        });
    }

    protected removeSilentRefreshEventListener(): void {
        if (this.silentRefreshPostMessageEventListener) {
            window.removeEventListener(
                'message',
                this.silentRefreshPostMessageEventListener
            );
            this.silentRefreshPostMessageEventListener = null;
        }
    }

    protected setupSilentRefreshEventListener(): void {
        this.removeSilentRefreshEventListener();

        this.silentRefreshPostMessageEventListener = (e: MessageEvent) => {
            const message = this.processMessageEventMessage(e);

            this.tryLogin({
                customHashFragment: message,
                preventClearHashAfterLogin: true,
                onLoginError: err => {
                    this.eventsSubject.next(
                        new OAuthErrorEvent('silent_refresh_error', err)
                    );
                },
                onTokenReceived: () => {
                    this.eventsSubject.next(new OAuthSuccessEvent('silently_refreshed'));
                }
            }).catch(err => this.debug('tryLogin during silent refresh failed', err));
        };

        window.addEventListener(
            'message',
            this.silentRefreshPostMessageEventListener
        );
    }

    /**
     * Performs a silent refresh for implicit flow.
     * Use this method to get new tokens when/before
     * the existing tokens expire.
     */
    public silentRefresh(params: object = {}, noPrompt = true): Promise<OAuthEvent> {
        const claims: object = this.getIdentityClaims() || {};

        if (this.useIdTokenHintForSilentRefresh && this.hasValidIdToken()) {
            params['id_token_hint'] = this.getIdToken();
        }

        if (!this.validateUrlForHttps(this.loginUrl)) {
            throw new Error(
                'tokenEndpoint must use https, or config value for property requireHttps must allow http'
            );
        }

        if (typeof document === 'undefined') {
            throw new Error('silent refresh is not supported on this platform');
        }

        const existingIframe = document.getElementById(
            this.silentRefreshIFrameName
        );

        if (existingIframe) {
            document.body.removeChild(existingIframe);
        }

        this.silentRefreshSubject = claims['sub'];

        const iframe = document.createElement('iframe');
        iframe.id = this.silentRefreshIFrameName;

        this.setupSilentRefreshEventListener();

        const redirectUri = this.silentRefreshRedirectUri || this.redirectUri;
        this.createLoginUrl(null, null, redirectUri, noPrompt, params).then(url => {
            iframe.setAttribute('src', url);

            if (!this.silentRefreshShowIFrame) {
                iframe.style['display'] = 'none';
            }
            document.body.appendChild(iframe);
        });

        const errors = this.events.pipe(
            filter(e => e instanceof OAuthErrorEvent),
            first()
        );
        const success = this.events.pipe(
            filter(e => e.type === 'silently_refreshed'),
            first()
        );
        const timeout = of(
            new OAuthErrorEvent('silent_refresh_timeout', null)
        ).pipe(delay(this.silentRefreshTimeout));

        return race([errors, success, timeout])
            .pipe(
                tap(e => {
                    if (e.type === 'silent_refresh_timeout') {
                        this.eventsSubject.next(e);
                    }
                }),
                map(e => {
                    if (e instanceof OAuthErrorEvent) {
                        throw e;
                    }
                    return e;
                })
            )
            .toPromise();
    }

    public initImplicitFlowInPopup(options?: { height?: number, width?: number }) {
        options = options || {};
        return this.createLoginUrl(null, null, this.silentRefreshRedirectUri, false, {
            display: 'popup'
        }).then(url => {
            return new Promise((resolve, reject) => {
                let windowRef = window.open(url, '_blank', this.calculatePopupFeatures(options));

                const cleanup = () => {
                    window.removeEventListener('message', listener);
                    windowRef.close();
                    windowRef = null;
                };

                const listener = (e: MessageEvent) => {
                    const message = this.processMessageEventMessage(e);

                    this.tryLogin({
                        customHashFragment: message,
                        preventClearHashAfterLogin: true,
                    }).then(() => {
                        cleanup();
                        resolve();
                    }, err => {
                        cleanup();
                        reject(err);
                    });
                };

                window.addEventListener('message', listener);
            });
        });
    }

<<<<<<< HEAD
    protected calculatePopupFeatures(options: { height?: number, width?: number }) {
        // Specify an static height and width and calculate centered position relative to the current window
=======
    protected calculatePopupFeatures(options: { height?: number, width?: number }): string {
        // Specify an static height and width and calculate centered position
>>>>>>> 9db3bd1b
        const height = options.height || 470;
        const width = options.width || 500;
        const left = window.screenLeft + ((window.outerWidth - width) / 2);
        const top = window.screenTop + ((window.outerHeight - height) / 2);
        return `location=no,toolbar=no,width=${width},height=${height},top=${top},left=${left}`;
    }

    protected processMessageEventMessage(e: MessageEvent): string {
        let expectedPrefix = '#';

        if (this.silentRefreshMessagePrefix) {
            expectedPrefix += this.silentRefreshMessagePrefix;
        }

        if (!e || !e.data || typeof e.data !== 'string') {
            return;
        }

        const prefixedMessage: string = e.data;

        if (!prefixedMessage.startsWith(expectedPrefix)) {
            return;
        }

        return '#' + prefixedMessage.substr(expectedPrefix.length);
    }

    protected canPerformSessionCheck(): boolean {
        if (!this.sessionChecksEnabled) {
            return false;
        }
        if (!this.sessionCheckIFrameUrl) {
            console.warn(
                'sessionChecksEnabled is activated but there is no sessionCheckIFrameUrl'
            );
            return false;
        }
        const sessionState = this.getSessionState();
        if (!sessionState) {
            console.warn(
                'sessionChecksEnabled is activated but there is no session_state'
            );
            return false;
        }
        if (typeof document === 'undefined') {
            return false;
        }

        return true;
    }

    protected setupSessionCheckEventListener(): void {
        this.removeSessionCheckEventListener();

        this.sessionCheckEventListener = (e: MessageEvent) => {
            const origin = e.origin.toLowerCase();
            const issuer = this.issuer.toLowerCase();

            this.debug('sessionCheckEventListener');

            if (!issuer.startsWith(origin)) {
                this.debug(
                    'sessionCheckEventListener',
                    'wrong origin',
                    origin,
                    'expected',
                    issuer
                );
            }

            // only run in Angular zone if it is 'changed' or 'error'
            switch (e.data) {
                case 'unchanged':
                    this.handleSessionUnchanged();
                    break;
                case 'changed':
                    this.ngZone.run(() => {
                        this.handleSessionChange();
                    });
                    break;
                case 'error':
                    this.ngZone.run(() => {
                        this.handleSessionError();
                    });
                    break;
            }

            this.debug('got info from session check inframe', e);
        };

        // prevent Angular from refreshing the view on every message (runs in intervals)
        this.ngZone.runOutsideAngular(() => {
            window.addEventListener('message', this.sessionCheckEventListener);
        });
    }

    protected handleSessionUnchanged(): void {
        this.debug('session check', 'session unchanged');
    }

    protected handleSessionChange(): void {
        /* events: session_changed, relogin, stopTimer, logged_out*/
        this.eventsSubject.next(new OAuthInfoEvent('session_changed'));
        this.stopSessionCheckTimer();
        if (this.silentRefreshRedirectUri) {
            this.silentRefresh().catch(_ =>
                this.debug('silent refresh failed after session changed')
            );
            this.waitForSilentRefreshAfterSessionChange();
        } else {
            this.eventsSubject.next(new OAuthInfoEvent('session_terminated'));
            this.logOut(true);
        }
    }

    protected waitForSilentRefreshAfterSessionChange(): void {
        this.events
            .pipe(
                filter(
                    (e: OAuthEvent) =>
                        e.type === 'silently_refreshed' ||
                        e.type === 'silent_refresh_timeout' ||
                        e.type === 'silent_refresh_error'
                ),
                first()
            )
            .subscribe(e => {
                if (e.type !== 'silently_refreshed') {
                    this.debug('silent refresh did not work after session changed');
                    this.eventsSubject.next(new OAuthInfoEvent('session_terminated'));
                    this.logOut(true);
                }
            });
    }

    protected handleSessionError(): void {
        this.stopSessionCheckTimer();
        this.eventsSubject.next(new OAuthInfoEvent('session_error'));
    }

    protected removeSessionCheckEventListener(): void {
        if (this.sessionCheckEventListener) {
            window.removeEventListener('message', this.sessionCheckEventListener);
            this.sessionCheckEventListener = null;
        }
    }

    protected initSessionCheck(): void {
        if (!this.canPerformSessionCheck()) {
            return;
        }

        const existingIframe = document.getElementById(this.sessionCheckIFrameName);
        if (existingIframe) {
            document.body.removeChild(existingIframe);
        }

        const iframe = document.createElement('iframe');
        iframe.id = this.sessionCheckIFrameName;

        this.setupSessionCheckEventListener();

        const url = this.sessionCheckIFrameUrl;
        iframe.setAttribute('src', url);
        iframe.style.display = 'none';
        document.body.appendChild(iframe);

        this.startSessionCheckTimer();
    }

    protected startSessionCheckTimer(): void {
        this.stopSessionCheckTimer();
        this.ngZone.runOutsideAngular(() => {
            this.sessionCheckTimer = setInterval(
                this.checkSession.bind(this),
                this.sessionCheckIntervall
            );
        });
    }

    protected stopSessionCheckTimer(): void {
        if (this.sessionCheckTimer) {
            clearInterval(this.sessionCheckTimer);
            this.sessionCheckTimer = null;
        }
    }

    protected checkSession(): void {
        const iframe: any = document.getElementById(this.sessionCheckIFrameName);

        if (!iframe) {
            this.logger.warn(
                'checkSession did not find iframe',
                this.sessionCheckIFrameName
            );
        }

        const sessionState = this.getSessionState();

        if (!sessionState) {
            this.stopSessionCheckTimer();
        }

        const message = this.clientId + ' ' + sessionState;
        iframe.contentWindow.postMessage(message, this.issuer);
    }

    protected async createLoginUrl(
        state = '',
        loginHint = '',
        customRedirectUri = '',
        noPrompt = false,
        params: object = {}
    ): Promise<string> {
        const that = this;

        let redirectUri: string;

        if (customRedirectUri) {
            redirectUri = customRedirectUri;
        } else {
            redirectUri = this.redirectUri;
        }

        const nonce = await this.createAndSaveNonce();

        if (state) {
            state = nonce + this.config.nonceStateSeparator + state;
        } else {
            state = nonce;
        }

        if (!this.requestAccessToken && !this.oidc) {
            throw new Error(
                'Either requestAccessToken or oidc or both must be true'
            );
        }

        if (this.config.responseType) {
            this.responseType = this.config.responseType;
        } else {
            if (this.oidc && this.requestAccessToken) {
                this.responseType = 'id_token token';
            } else if (this.oidc && !this.requestAccessToken) {
                this.responseType = 'id_token';
            } else {
                this.responseType = 'token';
            }
        }

        const seperationChar = that.loginUrl.indexOf('?') > -1 ? '&' : '?';

        let scope = that.scope;

        if (this.oidc && !scope.match(/(^|\s)openid($|\s)/)) {
            scope = 'openid ' + scope;
        }

        let url =
            that.loginUrl +
            seperationChar +
            'response_type=' +
            encodeURIComponent(that.responseType) +
            '&client_id=' +
            encodeURIComponent(that.clientId) +
            '&state=' +
            encodeURIComponent(state) +
            '&redirect_uri=' +
            encodeURIComponent(redirectUri) +
            '&scope=' +
            encodeURIComponent(scope);

        if (this.responseType === 'code' && !this.disablePKCE) {
            const [challenge, verifier] = await this.createChallangeVerifierPairForPKCE();
            this._storage.setItem('PKCI_verifier', verifier);
            url += '&code_challenge=' + challenge;
            url += '&code_challenge_method=S256';
        }

        if (loginHint) {
            url += '&login_hint=' + encodeURIComponent(loginHint);
        }

        if (that.resource) {
            url += '&resource=' + encodeURIComponent(that.resource);
        }

        if (that.oidc) {
            url += '&nonce=' + encodeURIComponent(nonce);
        }

        if (noPrompt) {
            url += '&prompt=none';
        }

        for (const key of Object.keys(params)) {
            url +=
                '&' + encodeURIComponent(key) + '=' + encodeURIComponent(params[key]);
        }

        if (this.customQueryParams) {
            for (const key of Object.getOwnPropertyNames(this.customQueryParams)) {
                url +=
                    '&' + key + '=' + encodeURIComponent(this.customQueryParams[key]);
            }
        }

        return url;

    }

    initImplicitFlowInternal(
        additionalState = '',
        params: string | object = ''
    ): void {
        if (this.inImplicitFlow) {
            return;
        }

        this.inImplicitFlow = true;

        if (!this.validateUrlForHttps(this.loginUrl)) {
            throw new Error(
                'loginUrl must use https, or config value for property requireHttps must allow http'
            );
        }

        let addParams: object = {};
        let loginHint: string = null;

        if (typeof params === 'string') {
            loginHint = params;
        } else if (typeof params === 'object') {
            addParams = params;
        }

        this.createLoginUrl(additionalState, loginHint, null, false, addParams)
            .then(this.config.openUri)
            .catch(error => {
                console.error('Error in initImplicitFlow', error);
                this.inImplicitFlow = false;
            });
    }

    /**
     * Starts the implicit flow and redirects to user to
     * the auth servers' login url.
     *
     * @param additionalState Optional state that is passed around.
     *  You'll find this state in the property `state` after `tryLogin` logged in the user.
     * @param params Hash with additional parameter. If it is a string, it is used for the
     *               parameter loginHint (for the sake of compatibility with former versions)
     */
    public initImplicitFlow(
        additionalState = '',
        params: string | object = ''
    ): void {
        if (this.loginUrl !== '') {
            this.initImplicitFlowInternal(additionalState, params);
        } else {
            this.events
                .pipe(filter(e => e.type === 'discovery_document_loaded'))
                .subscribe(_ => this.initImplicitFlowInternal(additionalState, params));
        }
    }

    /**
     * Reset current implicit flow
     *
     * @description This method allows resetting the current implict flow in order to be initialized again.
     */
    public resetImplicitFlow(): void {
      this.inImplicitFlow = false;
    }

    protected callOnTokenReceivedIfExists(options: LoginOptions): void {
        const that = this;
        if (options.onTokenReceived) {
            const tokenParams = {
                idClaims: that.getIdentityClaims(),
                idToken: that.getIdToken(),
                accessToken: that.getAccessToken(),
                state: that.state
            };
            options.onTokenReceived(tokenParams);
        }
    }

    protected storeAccessTokenResponse(
        accessToken: string,
        refreshToken: string,
        expiresIn: number,
        grantedScopes: String
    ): void {
        this._storage.setItem('access_token', accessToken);
        if (grantedScopes) {
            this._storage.setItem('granted_scopes', JSON.stringify(grantedScopes.split('+')));
        }
        this._storage.setItem('access_token_stored_at', '' + Date.now());
        if (expiresIn) {
            const expiresInMilliSeconds = expiresIn * 1000;
            const now = new Date();
            const expiresAt = now.getTime() + expiresInMilliSeconds;
            this._storage.setItem('expires_at', '' + expiresAt);
        }

        if (refreshToken) {
            this._storage.setItem('refresh_token', refreshToken);
        }
    }

    /**
     * Delegates to tryLoginImplicitFlow for the sake of competability
     * @param options Optional options.
     */
    public tryLogin(options: LoginOptions = null): Promise<boolean> {
        if (this.config.responseType === 'code') {
            return this.tryLoginCodeFlow().then(_ => true);
        }
        else {
            return this.tryLoginImplicitFlow(options);
        }
    }


    private parseQueryString(queryString: string): object {
        if (!queryString || queryString.length === 0) {
            return {};
        }

        if (queryString.charAt(0) === '?') {
            queryString = queryString.substr(1);
        }

        return this.urlHelper.parseQueryString(queryString);


    }

    public tryLoginCodeFlow(): Promise<void> {

        const parts = this.parseQueryString(window.location.search)

        const code = parts['code'];
        const state = parts['state'];

        const href = location.href
                        .replace(/[&\?]code=[^&\$]*/, '')
                        .replace(/[&\?]scope=[^&\$]*/, '')
                        .replace(/[&\?]state=[^&\$]*/, '')
                        .replace(/[&\?]session_state=[^&\$]*/, '');

        history.replaceState(null, window.name, href);

        let [nonceInState, userState] = this.parseState(state);
        this.state = userState;

        if (parts['error']) {
            this.debug('error trying to login');
            this.handleLoginError({}, parts);
            const err = new OAuthErrorEvent('code_error', {}, parts);
            this.eventsSubject.next(err);
            return Promise.reject(err);
        }

        if (!nonceInState) {
            return Promise.resolve();
        }

        const success = this.validateNonce(nonceInState);
        if (!success) {
            const event = new OAuthErrorEvent('invalid_nonce_in_state', null);
            this.eventsSubject.next(event);
            return Promise.reject(event);
        }

        if (code) {
            return new Promise((resolve, reject) => {
                this.getTokenFromCode(code).then(result => {
                    resolve();
                }).catch(err => {
                    reject(err);
                });
            });
        } else {
            return Promise.resolve();
        }
    }

    /**
     * Get token using an intermediate code. Works for the Authorization Code flow.
     */
    private getTokenFromCode(code: string): Promise<TokenResponse> {
        let params = new HttpParams()
            .set('grant_type', 'authorization_code')
            .set('code', code)
            .set('redirect_uri', this.redirectUri);

        if (!this.disablePKCE) {
            const pkciVerifier = this._storage.getItem('PKCI_verifier');

            if (!pkciVerifier) {
                console.warn('No PKCI verifier found in oauth storage!');
            } else {
                params = params.set('code_verifier', pkciVerifier);
            }
        }

        return this.fetchAndProcessToken(params);
    }

    private fetchAndProcessToken(params: HttpParams): Promise<TokenResponse> {

        let headers = new HttpHeaders()
                                .set('Content-Type', 'application/x-www-form-urlencoded');

        if (!this.validateUrlForHttps(this.tokenEndpoint)) {
            throw new Error('tokenEndpoint must use Http. Also check property requireHttps.');
        }

        if (this.useHttpBasicAuth) {
            const header = btoa(`${this.clientId}:${this.dummyClientSecret}`);
            headers = headers.set(
                'Authorization',
                'Basic ' + header);
        }

        if (!this.useHttpBasicAuth) {
            params = params.set('client_id', this.clientId);
        }

        if (!this.useHttpBasicAuth && this.dummyClientSecret) {
            params = params.set('client_secret', this.dummyClientSecret);
        }

        return new Promise((resolve, reject) => {

            if (this.customQueryParams) {
                for (let key of Object.getOwnPropertyNames(this.customQueryParams)) {
                    params = params.set(key, this.customQueryParams[key]);
                }
            }

            this.http.post<TokenResponse>(this.tokenEndpoint, params, { headers }).subscribe(
                (tokenResponse) => {
                    this.debug('refresh tokenResponse', tokenResponse);
                    this.storeAccessTokenResponse(
                        tokenResponse.access_token,
                        tokenResponse.refresh_token,
                        tokenResponse.expires_in,
                        tokenResponse.scope);

                    if (this.oidc && tokenResponse.id_token) {
                        this.processIdToken(tokenResponse.id_token, tokenResponse.access_token).
                        then(result => {
                            this.storeIdToken(result);

                            this.eventsSubject.next(new OAuthSuccessEvent('token_received'));
                            this.eventsSubject.next(new OAuthSuccessEvent('token_refreshed'));

                            resolve(tokenResponse);
                        })
                        .catch(reason => {
                            this.eventsSubject.next(new OAuthErrorEvent('token_validation_error', reason));
                            console.error('Error validating tokens');
                            console.error(reason);

                            reject(reason);
                        });
                    } else {
                        this.eventsSubject.next(new OAuthSuccessEvent('token_received'));
                        this.eventsSubject.next(new OAuthSuccessEvent('token_refreshed'));

                        resolve(tokenResponse);
                    }
                },
                (err) => {
                    console.error('Error getting token', err);
                    this.eventsSubject.next(new OAuthErrorEvent('token_refresh_error', err));
                    reject(err);
                }
            );
        });
    }

    /**
     * Checks whether there are tokens in the hash fragment
     * as a result of the implicit flow. These tokens are
     * parsed, validated and used to sign the user in to the
     * current client.
     *
     * @param options Optional options.
     */
    public tryLoginImplicitFlow(options: LoginOptions = null): Promise<boolean> {
        options = options || {};

        let parts: object;

        if (options.customHashFragment) {
            parts = this.urlHelper.getHashFragmentParams(options.customHashFragment);
        } else {
            parts = this.urlHelper.getHashFragmentParams();
        }

        this.debug('parsed url', parts);

        const state = parts['state'];

        let [nonceInState, userState] = this.parseState(state);
        this.state = userState;

        if (parts['error']) {
            this.debug('error trying to login');
            this.handleLoginError(options, parts);
            const err = new OAuthErrorEvent('token_error', {}, parts);
            this.eventsSubject.next(err);
            return Promise.reject(err);
        }

        const accessToken = parts['access_token'];
        const idToken = parts['id_token'];
        const sessionState = parts['session_state'];
        const grantedScopes = parts['scope'];

        if (!this.requestAccessToken && !this.oidc) {
            return Promise.reject(
                'Either requestAccessToken or oidc (or both) must be true.'
            );
        }

        if (this.requestAccessToken && !accessToken) {
            return Promise.resolve(false);
        }
        if (this.requestAccessToken && !options.disableOAuth2StateCheck && !state) {
            return Promise.resolve(false);
        }
        if (this.oidc && !idToken) {
            return Promise.resolve(false);
        }

        if (this.sessionChecksEnabled && !sessionState) {
            this.logger.warn(
                'session checks (Session Status Change Notification) ' +
                'were activated in the configuration but the id_token ' +
                'does not contain a session_state claim'
            );
        }

        if (this.requestAccessToken && !options.disableOAuth2StateCheck) {
            const success = this.validateNonce(nonceInState);

            if (!success) {
                const event = new OAuthErrorEvent('invalid_nonce_in_state', null);
                this.eventsSubject.next(event);
                return Promise.reject(event);
            }
        }

        if (this.requestAccessToken) {
            this.storeAccessTokenResponse(
                accessToken,
                null,
                parts['expires_in'] || this.fallbackAccessTokenExpirationTimeInSec,
                grantedScopes
            );
        }

        if (!this.oidc) {
            this.eventsSubject.next(new OAuthSuccessEvent('token_received'));
            if (this.clearHashAfterLogin && !options.preventClearHashAfterLogin) {
                location.hash = '';
            }

            this.callOnTokenReceivedIfExists(options);
            return Promise.resolve(true);

        }

        return this.processIdToken(idToken, accessToken)
            .then(result => {
                if (options.validationHandler) {
                    return options
                        .validationHandler({
                            accessToken: accessToken,
                            idClaims: result.idTokenClaims,
                            idToken: result.idToken,
                            state: state
                        })
                        .then(_ => result);
                }
                return result;
            })
            .then(result => {
                this.storeIdToken(result);
                this.storeSessionState(sessionState);
                if (this.clearHashAfterLogin && !options.preventClearHashAfterLogin) {
                    location.hash = '';
                }
                this.eventsSubject.next(new OAuthSuccessEvent('token_received'));
                this.callOnTokenReceivedIfExists(options);
                this.inImplicitFlow = false;
                return true;
            })
            .catch(reason => {
                this.eventsSubject.next(
                    new OAuthErrorEvent('token_validation_error', reason)
                );
                this.logger.error('Error validating tokens');
                this.logger.error(reason);
                return Promise.reject(reason);
            });
    }

    private parseState(state: string): [string, string] {
        let nonce = state;
        let userState = '';

        if (state) {
            const idx = state.indexOf(this.config.nonceStateSeparator);
            if (idx > -1) {
                nonce = state.substr(0, idx);
                userState = state.substr(idx + this.config.nonceStateSeparator.length);
            }
        }
        return [nonce, userState];
    }

    protected validateNonce(
        nonceInState: string
    ): boolean {
        const savedNonce = this._storage.getItem('nonce');
        if (savedNonce !== nonceInState) {

            const err = 'Validating access_token failed, wrong state/nonce.';
            console.error(err, savedNonce, nonceInState);
            return false;
        }
        return true;
    }

    protected storeIdToken(idToken: ParsedIdToken): void {
        this._storage.setItem('id_token', idToken.idToken);
        this._storage.setItem('id_token_claims_obj', idToken.idTokenClaimsJson);
        this._storage.setItem('id_token_expires_at', '' + idToken.idTokenExpiresAt);
        this._storage.setItem('id_token_stored_at', '' + Date.now());
    }

    protected storeSessionState(sessionState: string): void {
        this._storage.setItem('session_state', sessionState);
    }

    protected getSessionState(): string {
        return this._storage.getItem('session_state');
    }

    protected handleLoginError(options: LoginOptions, parts: object): void {
        if (options.onLoginError) {
            options.onLoginError(parts);
        }
        if (this.clearHashAfterLogin && !options.preventClearHashAfterLogin) {
            location.hash = '';
        }
    }

    /**
     * @ignore
     */
    public processIdToken(
        idToken: string,
        accessToken: string,
        skipNonceCheck = false
    ): Promise<ParsedIdToken> {
        const tokenParts = idToken.split('.');
        const headerBase64 = this.padBase64(tokenParts[0]);
        const headerJson = b64DecodeUnicode(headerBase64);
        const header = JSON.parse(headerJson);
        const claimsBase64 = this.padBase64(tokenParts[1]);
        const claimsJson = b64DecodeUnicode(claimsBase64);
        const claims = JSON.parse(claimsJson);
        const savedNonce = this._storage.getItem('nonce');

        if (Array.isArray(claims.aud)) {
            if (claims.aud.every(v => v !== this.clientId)) {
                const err = 'Wrong audience: ' + claims.aud.join(',');
                this.logger.warn(err);
                return Promise.reject(err);
            }
        } else {
            if (claims.aud !== this.clientId) {
                const err = 'Wrong audience: ' + claims.aud;
                this.logger.warn(err);
                return Promise.reject(err);
            }
        }

        if (!claims.sub) {
            const err = 'No sub claim in id_token';
            this.logger.warn(err);
            return Promise.reject(err);
        }

        /* For now, we only check whether the sub against
         * silentRefreshSubject when sessionChecksEnabled is on
         * We will reconsider in a later version to do this
         * in every other case too.
         */
        if (
            this.sessionChecksEnabled &&
            this.silentRefreshSubject &&
            this.silentRefreshSubject !== claims['sub']
        ) {
            const err =
                'After refreshing, we got an id_token for another user (sub). ' +
                `Expected sub: ${this.silentRefreshSubject}, received sub: ${
                claims['sub']
                }`;

            this.logger.warn(err);
            return Promise.reject(err);
        }

        if (!claims.iat) {
            const err = 'No iat claim in id_token';
            this.logger.warn(err);
            return Promise.reject(err);
        }

        if (!this.skipIssuerCheck && claims.iss !== this.issuer) {
            const err = 'Wrong issuer: ' + claims.iss;
            this.logger.warn(err);
            return Promise.reject(err);
        }

        if (!skipNonceCheck && claims.nonce !== savedNonce) {
            const err = 'Wrong nonce: ' + claims.nonce;
            this.logger.warn(err);
            return Promise.reject(err);
        }
        // at_hash is not applicable to authorization code flow
        // addressing https://github.com/manfredsteyer/angular-oauth2-oidc/issues/661
        // i.e. Based on spec the at_hash check is only true for implicit code flow on Ping Federate
        // https://www.pingidentity.com/developer/en/resources/openid-connect-developers-guide.html
        if(this.hasOwnProperty('responseType') && this.responseType === 'code'){
            this.disableAtHashCheck = true;
        }
        if (
            !this.disableAtHashCheck &&
            this.requestAccessToken &&
            !claims['at_hash']
        ) {
            const err = 'An at_hash is needed!';
            this.logger.warn(err);
            return Promise.reject(err);
        }

        const now = Date.now();
        const issuedAtMSec = claims.iat * 1000;
        const expiresAtMSec = claims.exp * 1000;
        const clockSkewInMSec = (this.clockSkewInSec || 600) * 1000;

        if (
            issuedAtMSec - clockSkewInMSec >= now ||
            expiresAtMSec + clockSkewInMSec <= now
        ) {
            const err = 'Token has expired';
            console.error(err);
            console.error({
                now: now,
                issuedAtMSec: issuedAtMSec,
                expiresAtMSec: expiresAtMSec
            });
            return Promise.reject(err);
        }

        const validationParams: ValidationParams = {
            accessToken: accessToken,
            idToken: idToken,
            jwks: this.jwks,
            idTokenClaims: claims,
            idTokenHeader: header,
            loadKeys: () => this.loadJwks()
        };
        if(this.disableAtHashCheck){
            return this.checkSignature(validationParams).then(_ => {
                const result: ParsedIdToken = {
                    idToken: idToken,
                    idTokenClaims: claims,
                    idTokenClaimsJson: claimsJson,
                    idTokenHeader: header,
                    idTokenHeaderJson: headerJson,
                    idTokenExpiresAt: expiresAtMSec
                };
                return result;
            });
        }

        return this.checkAtHash(validationParams)
          .then(atHashValid => {
            if (
              !this.disableAtHashCheck &&
              this.requestAccessToken &&
              !atHashValid
          ) {
              const err = 'Wrong at_hash';
              this.logger.warn(err);
              return Promise.reject(err);
          }

          return this.checkSignature(validationParams).then(_ => {
              const result: ParsedIdToken = {
                  idToken: idToken,
                  idTokenClaims: claims,
                  idTokenClaimsJson: claimsJson,
                  idTokenHeader: header,
                  idTokenHeaderJson: headerJson,
                  idTokenExpiresAt: expiresAtMSec
              };
              return result;
          });

        });
    }

    /**
     * Returns the received claims about the user.
     */
    public getIdentityClaims(): object {
        const claims = this._storage.getItem('id_token_claims_obj');
        if (!claims) {
            return null;
        }
        return JSON.parse(claims);
    }

    /**
     * Returns the granted scopes from the server.
     */
    public getGrantedScopes(): object {
        const scopes = this._storage.getItem('granted_scopes');
        if (!scopes) {
            return null;
        }
        return JSON.parse(scopes);
    }

    /**
     * Returns the current id_token.
     */
    public getIdToken(): string {
        return this._storage
            ? this._storage.getItem('id_token')
            : null;
    }

    protected padBase64(base64data): string {
        while (base64data.length % 4 !== 0) {
            base64data += '=';
        }
        return base64data;
    }

    /**
     * Returns the current access_token.
     */
    public getAccessToken(): string {
        return this._storage
            ? this._storage.getItem('access_token')
            : null;
    }

    public getRefreshToken(): string {
        return this._storage
            ? this._storage.getItem('refresh_token')
            : null;
    }

    /**
     * Returns the expiration date of the access_token
     * as milliseconds since 1970.
     */
    public getAccessTokenExpiration(): number {
        if (!this._storage.getItem('expires_at')) {
            return null;
        }
        return parseInt(this._storage.getItem('expires_at'), 10);
    }

    protected getAccessTokenStoredAt(): number {
        return parseInt(this._storage.getItem('access_token_stored_at'), 10);
    }

    protected getIdTokenStoredAt(): number {
        return parseInt(this._storage.getItem('id_token_stored_at'), 10);
    }

    /**
     * Returns the expiration date of the id_token
     * as milliseconds since 1970.
     */
    public getIdTokenExpiration(): number {
        if (!this._storage.getItem('id_token_expires_at')) {
            return null;
        }

        return parseInt(this._storage.getItem('id_token_expires_at'), 10);
    }

    /**
     * Checkes, whether there is a valid access_token.
     */
    public hasValidAccessToken(): boolean {
        if (this.getAccessToken()) {
            const expiresAt = this._storage.getItem('expires_at');
            const now = new Date();
            if (expiresAt && parseInt(expiresAt, 10) < now.getTime()) {
                return false;
            }

            return true;
        }

        return false;
    }

    /**
     * Checks whether there is a valid id_token.
     */
    public hasValidIdToken(): boolean {
        if (this.getIdToken()) {
            const expiresAt = this._storage.getItem('id_token_expires_at');
            const now = new Date();
            if (expiresAt && parseInt(expiresAt, 10) < now.getTime()) {
                return false;
            }

            return true;
        }

        return false;
    }

    /**
     * Returns the auth-header that can be used
     * to transmit the access_token to a service
     */
    public authorizationHeader(): string {
        return 'Bearer ' + this.getAccessToken();
    }

    /**
     * Removes all tokens and logs the user out.
     * If a logout url is configured, the user is
     * redirected to it.
     * @param noRedirectToLogoutUrl
     */
    public logOut(noRedirectToLogoutUrl = false): void {
        const id_token = this.getIdToken();
        this._storage.removeItem('access_token');
        this._storage.removeItem('id_token');
        this._storage.removeItem('refresh_token');
        this._storage.removeItem('nonce');
        this._storage.removeItem('expires_at');
        this._storage.removeItem('id_token_claims_obj');
        this._storage.removeItem('id_token_expires_at');
        this._storage.removeItem('id_token_stored_at');
        this._storage.removeItem('access_token_stored_at');
        this._storage.removeItem('granted_scopes');
        this._storage.removeItem('session_state');

        this.silentRefreshSubject = null;

        this.eventsSubject.next(new OAuthInfoEvent('logout'));

        if (!this.logoutUrl) {
            return;
        }
        if (noRedirectToLogoutUrl) {
            return;
        }

        if (!id_token && !this.postLogoutRedirectUri) {
            return;
        }

        let logoutUrl: string;

        if (!this.validateUrlForHttps(this.logoutUrl)) {
            throw new Error(
                'logoutUrl must use https, or config value for property requireHttps must allow http'
            );
        }

        // For backward compatibility
        if (this.logoutUrl.indexOf('{{') > -1) {
            logoutUrl = this.logoutUrl
                .replace(/\{\{id_token\}\}/, id_token)
                .replace(/\{\{client_id\}\}/, this.clientId);
        } else {

            let params = new HttpParams();

            if (id_token) {
                params = params.set('id_token_hint', id_token);
            }

            const postLogoutUrl = this.postLogoutRedirectUri || this.redirectUri;
            if (postLogoutUrl) {
                params = params.set('post_logout_redirect_uri', postLogoutUrl);
            }

            logoutUrl =
                this.logoutUrl +
                (this.logoutUrl.indexOf('?') > -1 ? '&' : '?') +
                params.toString();
        }
        this.config.openUri(logoutUrl);
    }

    /**
     * @ignore
     */
    public createAndSaveNonce(): Promise<string> {
        const that = this;
        return this.createNonce().then(function (nonce: any) {
            that._storage.setItem('nonce', nonce);
            return nonce;
        });
    }

    /**
     * @ignore
     */
    public ngOnDestroy(): void {
        this.clearAccessTokenTimer();
        this.clearIdTokenTimer();

        this.removeSilentRefreshEventListener();
        const silentRefreshFrame = document.getElementById(this.silentRefreshIFrameName);
        if(silentRefreshFrame) {
            silentRefreshFrame.remove();
        }

        this.stopSessionCheckTimer();
        this.removeSessionCheckEventListener();
        const sessionCheckFrame = document.getElementById(this.sessionCheckIFrameName);
        if(sessionCheckFrame) {
            sessionCheckFrame.remove();
        }
    }

    protected createNonce(): Promise<string> {
        return new Promise((resolve) => {
            if (this.rngUrl) {
                throw new Error(
                    'createNonce with rng-web-api has not been implemented so far'
                );
            }

            /*
             * This alphabet uses a-z A-Z 0-9 _- symbols.
             * Symbols order was changed for better gzip compression.
             */
            const url = 'Uint8ArdomValuesObj012345679BCDEFGHIJKLMNPQRSTWXYZ_cfghkpqvwxyz-';
            let size = 45;
            let id = '';

            const crypto = self.crypto || self['msCrypto'];
            if (crypto) {
                const bytes = crypto.getRandomValues(new Uint8Array(size));
                while (0 < size--) {
                    id += url[bytes[size] & 63];
                }
            } else {
                while (0 < size--) {
                    id += url[Math.random() * 64 | 0];
                }
            }

            resolve(id);
        });
    }

    protected async checkAtHash(params: ValidationParams): Promise<boolean> {
        if (!this.tokenValidationHandler) {
            this.logger.warn(
                'No tokenValidationHandler configured. Cannot check at_hash.'
            );
            return true;
        }
        return this.tokenValidationHandler.validateAtHash(params);
    }

    protected checkSignature(params: ValidationParams): Promise<any> {
        if (!this.tokenValidationHandler) {
            this.logger.warn(
                'No tokenValidationHandler configured. Cannot check signature.'
            );
            return Promise.resolve(null);
        }
        return this.tokenValidationHandler.validateSignature(params);
    }


    /**
     * Start the implicit flow or the code flow,
     * depending on your configuration.
     */
    public initLoginFlow(
        additionalState = '',
        params = {}
    ): void {
        if (this.responseType === 'code') {
            return this.initCodeFlow(additionalState, params);
        } else {
            return this.initImplicitFlow(additionalState, params);
        }
    }

    /**
     * Starts the authorization code flow and redirects to user to
     * the auth servers login url.
     */
    public initCodeFlow(
        additionalState = '',
        params = {}
    ): void {
        if (this.loginUrl !== '') {
            this.initCodeFlowInternal(additionalState, params);
        } else {
            this.events.pipe(filter(e => e.type === 'discovery_document_loaded'))
            .subscribe(_ => this.initCodeFlowInternal(additionalState, params));
        }
    }

    private initCodeFlowInternal(
        additionalState = '',
        params = {}
    ): void {

        if (!this.validateUrlForHttps(this.loginUrl)) {
            throw new Error('loginUrl must use Http. Also check property requireHttps.');
        }

        this.createLoginUrl(additionalState, '', null, false, params).then(function (url) {
            location.href = url;
        })
        .catch(error => {
            console.error('Error in initAuthorizationCodeFlow');
            console.error(error);
        });
    }

    protected async createChallangeVerifierPairForPKCE(): Promise<[string, string]> {

        if (!this.crypto) {
            throw new Error('PKCI support for code flow needs a CryptoHander. Did you import the OAuthModule using forRoot() ?');
        }


        const verifier = await this.createNonce();
        const challengeRaw = await this.crypto.calcHash(verifier, 'sha-256');
        const challange = base64UrlEncode(challengeRaw);

        return [challange, verifier];
    }
}<|MERGE_RESOLUTION|>--- conflicted
+++ resolved
@@ -958,13 +958,9 @@
         });
     }
 
-<<<<<<< HEAD
-    protected calculatePopupFeatures(options: { height?: number, width?: number }) {
-        // Specify an static height and width and calculate centered position relative to the current window
-=======
     protected calculatePopupFeatures(options: { height?: number, width?: number }): string {
         // Specify an static height and width and calculate centered position
->>>>>>> 9db3bd1b
+
         const height = options.height || 470;
         const width = options.width || 500;
         const left = window.screenLeft + ((window.outerWidth - width) / 2);
