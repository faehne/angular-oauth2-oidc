import { Injectable, NgZone, Optional, OnDestroy, Inject } from '@angular/core';
import { HttpClient, HttpHeaders, HttpParams } from '@angular/common/http';
import { Observable, Subject, Subscription, of, race, from } from 'rxjs';
import {
  filter,
  delay,
  first,
  tap,
  map,
  switchMap,
  debounceTime
} from 'rxjs/operators';
import { DOCUMENT } from '@angular/common';

import {
  ValidationHandler,
  ValidationParams
} from './token-validation/validation-handler';
import { UrlHelperService } from './url-helper.service';
import {
  OAuthEvent,
  OAuthInfoEvent,
  OAuthErrorEvent,
  OAuthSuccessEvent
} from './events';
import {
  OAuthLogger,
  OAuthStorage,
  LoginOptions,
  ParsedIdToken,
  OidcDiscoveryDoc,
  TokenResponse,
  UserInfo
} from './types';
import { b64DecodeUnicode, base64UrlEncode } from './base64-helper';
import { AuthConfig } from './auth.config';
import { WebHttpUrlEncodingCodec } from './encoder';
import { HashHandler } from './token-validation/hash-handler';

/**
 * Service for logging in and logging out with
 * OIDC and OAuth2. Supports implicit flow and
 * password flow.
 */
@Injectable()
export class OAuthService extends AuthConfig implements OnDestroy {
  // Extending AuthConfig ist just for LEGACY reasons
  // to not break existing code.

  /**
   * The ValidationHandler used to validate received
   * id_tokens.
   */
  public tokenValidationHandler: ValidationHandler;

  /**
   * @internal
   * Deprecated:  use property events instead
   */
  public discoveryDocumentLoaded = false;

  /**
   * @internal
   * Deprecated:  use property events instead
   */
  public discoveryDocumentLoaded$: Observable<OidcDiscoveryDoc>;

  /**
   * Informs about events, like token_received or token_expires.
   * See the string enum EventType for a full list of event types.
   */
  public events: Observable<OAuthEvent>;

  /**
   * The received (passed around) state, when logging
   * in with implicit flow.
   */
  public state? = '';

  protected eventsSubject: Subject<OAuthEvent> = new Subject<OAuthEvent>();
  protected discoveryDocumentLoadedSubject: Subject<
    OidcDiscoveryDoc
  > = new Subject<OidcDiscoveryDoc>();
  protected silentRefreshPostMessageEventListener: EventListener;
  protected grantTypesSupported: Array<string> = [];
  protected _storage: OAuthStorage;
  protected accessTokenTimeoutSubscription: Subscription;
  protected idTokenTimeoutSubscription: Subscription;
  protected tokenReceivedSubscription: Subscription;
  protected sessionCheckEventListener: EventListener;
  protected jwksUri: string;
  protected sessionCheckTimer: any;
  protected silentRefreshSubject: string;
  protected inImplicitFlow = false;

  protected saveNoncesInLocalStorage = false;

  constructor(
    protected ngZone: NgZone,
    protected http: HttpClient,
    @Optional() storage: OAuthStorage,
    @Optional() tokenValidationHandler: ValidationHandler,
    @Optional() protected config: AuthConfig,
    protected urlHelper: UrlHelperService,
    protected logger: OAuthLogger,
    @Optional() protected crypto: HashHandler,
    @Inject(DOCUMENT) private document: Document
  ) {
    super();

    this.debug('angular-oauth2-oidc v8-beta');

    this.discoveryDocumentLoaded$ = this.discoveryDocumentLoadedSubject.asObservable();
    this.events = this.eventsSubject.asObservable();

    if (tokenValidationHandler) {
      this.tokenValidationHandler = tokenValidationHandler;
    }

    if (config) {
      this.configure(config);
    }

    try {
      if (storage) {
        this.setStorage(storage);
      } else if (typeof sessionStorage !== 'undefined') {
        this.setStorage(sessionStorage);
      }
    } catch (e) {
      console.error(
        'No OAuthStorage provided and cannot access default (sessionStorage).' +
          'Consider providing a custom OAuthStorage implementation in your module.',
        e
      );
    }

    // in IE, sessionStorage does not always survive a redirect
    if (
      typeof window !== 'undefined' &&
      typeof window['localStorage'] !== 'undefined'
    ) {
      const ua = window?.navigator?.userAgent;
      const msie = ua?.includes('MSIE ') || ua?.includes('Trident');

      if (msie) {
        this.saveNoncesInLocalStorage = true;
      }
    }

    this.setupRefreshTimer();
  }

  /**
   * Use this method to configure the service
   * @param config the configuration
   */
  public configure(config: AuthConfig): void {
    // For the sake of downward compatibility with
    // original configuration API
    Object.assign(this, new AuthConfig(), config);

    this.config = Object.assign({} as AuthConfig, new AuthConfig(), config);

    if (this.sessionChecksEnabled) {
      this.setupSessionCheck();
    }

    this.configChanged();
  }

  protected configChanged(): void {
    this.setupRefreshTimer();
  }

  public restartSessionChecksIfStillLoggedIn(): void {
    if (this.hasValidIdToken()) {
      this.initSessionCheck();
    }
  }

  protected restartRefreshTimerIfStillLoggedIn(): void {
    this.setupExpirationTimers();
  }

  protected setupSessionCheck(): void {
    this.events.pipe(filter(e => e.type === 'token_received')).subscribe(e => {
      this.initSessionCheck();
    });
  }

  /**
   * Will setup up silent refreshing for when the token is
   * about to expire. When the user is logged out via this.logOut method, the
   * silent refreshing will pause and not refresh the tokens until the user is
   * logged back in via receiving a new token.
   * @param params Additional parameter to pass
   * @param listenTo Setup automatic refresh of a specific token type
   */
  public setupAutomaticSilentRefresh(
    params: object = {},
    listenTo?: 'access_token' | 'id_token' | 'any',
    noPrompt = true
  ): void {
    let shouldRunSilentRefresh = true;
    this.events
      .pipe(
        tap(e => {
          if (e.type === 'token_received') {
            shouldRunSilentRefresh = true;
          } else if (e.type === 'logout') {
            shouldRunSilentRefresh = false;
          }
        }),
        filter(e => e.type === 'token_expires'),
        debounceTime(1000)
      )
      .subscribe(e => {
        const event = e as OAuthInfoEvent;
        if (
          (listenTo == null || listenTo === 'any' || event.info === listenTo) &&
          shouldRunSilentRefresh
        ) {
          // this.silentRefresh(params, noPrompt).catch(_ => {
          this.refreshInternal(params, noPrompt).catch(_ => {
            this.debug('Automatic silent refresh did not work');
          });
        }
      });

    this.restartRefreshTimerIfStillLoggedIn();
  }

  protected refreshInternal(
    params,
    noPrompt
  ): Promise<TokenResponse | OAuthEvent> {
    if (!this.useSilentRefresh && this.responseType === 'code') {
      return this.refreshToken();
    } else {
      return this.silentRefresh(params, noPrompt);
    }
  }

  /**
   * Convenience method that first calls `loadDiscoveryDocument(...)` and
   * directly chains using the `then(...)` part of the promise to call
   * the `tryLogin(...)` method.
   *
   * @param options LoginOptions to pass through to `tryLogin(...)`
   */
  public loadDiscoveryDocumentAndTryLogin(
    options: LoginOptions = null
  ): Promise<boolean> {
    return this.loadDiscoveryDocument().then(doc => {
      return this.tryLogin(options);
    });
  }

  /**
   * Convenience method that first calls `loadDiscoveryDocumentAndTryLogin(...)`
   * and if then chains to `initLoginFlow()`, but only if there is no valid
   * IdToken or no valid AccessToken.
   *
   * @param options LoginOptions to pass through to `tryLogin(...)`
   */
  public loadDiscoveryDocumentAndLogin(
    options: LoginOptions & { state?: string } = null
  ): Promise<boolean> {
    if (!options) {
      options = { state: '' };
    }
    return this.loadDiscoveryDocumentAndTryLogin(options).then(_ => {
      if (!this.hasValidIdToken() || !this.hasValidAccessToken()) {
        if (this.responseType === 'code') {
          this.initCodeFlow();
        } else {
          this.initImplicitFlow();
        }
        return false;
      } else {
        return true;
      }
    });
  }

  protected debug(...args): void {
    if (this.showDebugInformation) {
      this.logger.debug.apply(this.logger, args);
    }
  }

  protected validateUrlFromDiscoveryDocument(url: string): string[] {
    const errors: string[] = [];
    const httpsCheck = this.validateUrlForHttps(url);
    const issuerCheck = this.validateUrlAgainstIssuer(url);

    if (!httpsCheck) {
      errors.push(
        'https for all urls required. Also for urls received by discovery.'
      );
    }

    if (!issuerCheck) {
      errors.push(
        'Every url in discovery document has to start with the issuer url.' +
          'Also see property strictDiscoveryDocumentValidation.'
      );
    }

    return errors;
  }

  protected validateUrlForHttps(url: string): boolean {
    if (!url) {
      return true;
    }

    const lcUrl = url.toLowerCase();

    if (this.requireHttps === false) {
      return true;
    }

    if (
      (lcUrl.match(/^http:\/\/localhost($|[:\/])/) ||
        lcUrl.match(/^http:\/\/localhost($|[:\/])/)) &&
      this.requireHttps === 'remoteOnly'
    ) {
      return true;
    }

    return lcUrl.startsWith('https://');
  }

  protected assertUrlNotNullAndCorrectProtocol(
    url: string | undefined,
    description: string
  ) {
    if (!url) {
      throw new Error(`'${description}' should not be null`);
    }
    if (!this.validateUrlForHttps(url)) {
      throw new Error(
        `'${description}' must use HTTPS (with TLS), or config value for property 'requireHttps' must be set to 'false' and allow HTTP (without TLS).`
      );
    }
  }

  protected validateUrlAgainstIssuer(url: string) {
    if (!this.strictDiscoveryDocumentValidation) {
      return true;
    }
    if (!url) {
      return true;
    }
    return url.toLowerCase().startsWith(this.issuer.toLowerCase());
  }

  protected setupRefreshTimer(): void {
    if (typeof window === 'undefined') {
      this.debug('timer not supported on this plattform');
      return;
    }

    if (this.hasValidIdToken() || this.hasValidAccessToken()) {
      this.clearAccessTokenTimer();
      this.clearIdTokenTimer();
      this.setupExpirationTimers();
    }

    if (this.tokenReceivedSubscription)
      this.tokenReceivedSubscription.unsubscribe();

    this.tokenReceivedSubscription = this.events
      .pipe(filter(e => e.type === 'token_received'))
      .subscribe(_ => {
        this.clearAccessTokenTimer();
        this.clearIdTokenTimer();
        this.setupExpirationTimers();
      });
  }

  protected setupExpirationTimers(): void {
    if (this.hasValidAccessToken()) {
      this.setupAccessTokenTimer();
    }

    if (this.hasValidIdToken()) {
      this.setupIdTokenTimer();
    }
  }

  protected setupAccessTokenTimer(): void {
    const expiration = this.getAccessTokenExpiration();
    const storedAt = this.getAccessTokenStoredAt();
    const timeout = this.calcTimeout(storedAt, expiration);

    this.ngZone.runOutsideAngular(() => {
      this.accessTokenTimeoutSubscription = of(
        new OAuthInfoEvent('token_expires', 'access_token')
      )
        .pipe(delay(timeout))
        .subscribe(e => {
          this.ngZone.run(() => {
            this.eventsSubject.next(e);
          });
        });
    });
  }

  protected setupIdTokenTimer(): void {
    const expiration = this.getIdTokenExpiration();
    const storedAt = this.getIdTokenStoredAt();
    const timeout = this.calcTimeout(storedAt, expiration);

    this.ngZone.runOutsideAngular(() => {
      this.idTokenTimeoutSubscription = of(
        new OAuthInfoEvent('token_expires', 'id_token')
      )
        .pipe(delay(timeout))
        .subscribe(e => {
          this.ngZone.run(() => {
            this.eventsSubject.next(e);
          });
        });
    });
  }

  /**
   * Stops timers for automatic refresh.
   * To restart it, call setupAutomaticSilentRefresh again.
   */
  public stopAutomaticRefresh() {
    this.clearAccessTokenTimer();
    this.clearIdTokenTimer();
  }

  protected clearAccessTokenTimer(): void {
    if (this.accessTokenTimeoutSubscription) {
      this.accessTokenTimeoutSubscription.unsubscribe();
    }
  }

  protected clearIdTokenTimer(): void {
    if (this.idTokenTimeoutSubscription) {
      this.idTokenTimeoutSubscription.unsubscribe();
    }
  }

  protected calcTimeout(storedAt: number, expiration: number): number {
    const now = Date.now();
    const delta =
      (expiration - storedAt) * this.timeoutFactor - (now - storedAt);
    return Math.max(0, delta);
  }

  /**
   * DEPRECATED. Use a provider for OAuthStorage instead:
   *
   * { provide: OAuthStorage, useFactory: oAuthStorageFactory }
   * export function oAuthStorageFactory(): OAuthStorage { return localStorage; }
   * Sets a custom storage used to store the received
   * tokens on client side. By default, the browser's
   * sessionStorage is used.
   * @ignore
   *
   * @param storage
   */
  public setStorage(storage: OAuthStorage): void {
    this._storage = storage;
    this.configChanged();
  }

  /**
   * Loads the discovery document to configure most
   * properties of this service. The url of the discovery
   * document is infered from the issuer's url according
   * to the OpenId Connect spec. To use another url you
   * can pass it to to optional parameter fullUrl.
   *
   * @param fullUrl
   */
  public loadDiscoveryDocument(
    fullUrl: string = null
  ): Promise<OAuthSuccessEvent> {
    return new Promise((resolve, reject) => {
      if (!fullUrl) {
        fullUrl = this.issuer || '';
        if (!fullUrl.endsWith('/')) {
          fullUrl += '/';
        }
        fullUrl += '.well-known/openid-configuration';
      }

      if (!this.validateUrlForHttps(fullUrl)) {
        reject(
          "issuer  must use HTTPS (with TLS), or config value for property 'requireHttps' must be set to 'false' and allow HTTP (without TLS)."
        );
        return;
      }

      this.http.get<OidcDiscoveryDoc>(fullUrl).subscribe(
        doc => {
          if (!this.validateDiscoveryDocument(doc)) {
            this.eventsSubject.next(
              new OAuthErrorEvent('discovery_document_validation_error', null)
            );
            reject('discovery_document_validation_error');
            return;
          }

          this.loginUrl = doc.authorization_endpoint;
          this.logoutUrl = doc.end_session_endpoint || this.logoutUrl;
          this.grantTypesSupported = doc.grant_types_supported;
          this.issuer = doc.issuer;
          this.tokenEndpoint = doc.token_endpoint;
          this.userinfoEndpoint =
            doc.userinfo_endpoint || this.userinfoEndpoint;
          this.jwksUri = doc.jwks_uri;
          this.sessionCheckIFrameUrl =
            doc.check_session_iframe || this.sessionCheckIFrameUrl;

          this.discoveryDocumentLoaded = true;
          this.discoveryDocumentLoadedSubject.next(doc);

          if (this.sessionChecksEnabled) {
            this.restartSessionChecksIfStillLoggedIn();
          }

          this.loadJwks()
            .then(jwks => {
              const result: object = {
                discoveryDocument: doc,
                jwks: jwks
              };

              const event = new OAuthSuccessEvent(
                'discovery_document_loaded',
                result
              );
              this.eventsSubject.next(event);
              resolve(event);
              return;
            })
            .catch(err => {
              this.eventsSubject.next(
                new OAuthErrorEvent('discovery_document_load_error', err)
              );
              reject(err);
              return;
            });
        },
        err => {
          this.logger.error('error loading discovery document', err);
          this.eventsSubject.next(
            new OAuthErrorEvent('discovery_document_load_error', err)
          );
          reject(err);
        }
      );
    });
  }

  protected loadJwks(): Promise<object> {
    return new Promise<object>((resolve, reject) => {
      if (this.jwksUri) {
        this.http.get(this.jwksUri).subscribe(
          jwks => {
            this.jwks = jwks;
            this.eventsSubject.next(
              new OAuthSuccessEvent('discovery_document_loaded')
            );
            resolve(jwks);
          },
          err => {
            this.logger.error('error loading jwks', err);
            this.eventsSubject.next(
              new OAuthErrorEvent('jwks_load_error', err)
            );
            reject(err);
          }
        );
      } else {
        resolve(null);
      }
    });
  }

  protected validateDiscoveryDocument(doc: OidcDiscoveryDoc): boolean {
    let errors: string[];

    if (!this.skipIssuerCheck && doc.issuer !== this.issuer) {
      this.logger.error(
        'invalid issuer in discovery document',
        'expected: ' + this.issuer,
        'current: ' + doc.issuer
      );
      return false;
    }

    errors = this.validateUrlFromDiscoveryDocument(doc.authorization_endpoint);
    if (errors.length > 0) {
      this.logger.error(
        'error validating authorization_endpoint in discovery document',
        errors
      );
      return false;
    }

    errors = this.validateUrlFromDiscoveryDocument(doc.end_session_endpoint);
    if (errors.length > 0) {
      this.logger.error(
        'error validating end_session_endpoint in discovery document',
        errors
      );
      return false;
    }

    errors = this.validateUrlFromDiscoveryDocument(doc.token_endpoint);
    if (errors.length > 0) {
      this.logger.error(
        'error validating token_endpoint in discovery document',
        errors
      );
    }

    errors = this.validateUrlFromDiscoveryDocument(doc.userinfo_endpoint);
    if (errors.length > 0) {
      this.logger.error(
        'error validating userinfo_endpoint in discovery document',
        errors
      );
      return false;
    }

    errors = this.validateUrlFromDiscoveryDocument(doc.jwks_uri);
    if (errors.length > 0) {
      this.logger.error(
        'error validating jwks_uri in discovery document',
        errors
      );
      return false;
    }

    if (this.sessionChecksEnabled && !doc.check_session_iframe) {
      this.logger.warn(
        'sessionChecksEnabled is activated but discovery document' +
          ' does not contain a check_session_iframe field'
      );
    }

    return true;
  }

  /**
   * Uses password flow to exchange userName and password for an
   * access_token. After receiving the access_token, this method
   * uses it to query the userinfo endpoint in order to get information
   * about the user in question.
   *
   * When using this, make sure that the property oidc is set to false.
   * Otherwise stricter validations take place that make this operation
   * fail.
   *
   * @param userName
   * @param password
   * @param headers Optional additional http-headers.
   */
  public fetchTokenUsingPasswordFlowAndLoadUserProfile(
    userName: string,
    password: string,
    headers: HttpHeaders = new HttpHeaders()
  ): Promise<UserInfo> {
    return this.fetchTokenUsingPasswordFlow(
      userName,
      password,
      headers
    ).then(() => this.loadUserProfile());
  }

  /**
   * Loads the user profile by accessing the user info endpoint defined by OpenId Connect.
   *
   * When using this with OAuth2 password flow, make sure that the property oidc is set to false.
   * Otherwise stricter validations take place that make this operation fail.
   */
  public loadUserProfile(): Promise<UserInfo> {
    if (!this.hasValidAccessToken()) {
      throw new Error('Can not load User Profile without access_token');
    }
    if (!this.validateUrlForHttps(this.userinfoEndpoint)) {
      throw new Error(
        "userinfoEndpoint must use HTTPS (with TLS), or config value for property 'requireHttps' must be set to 'false' and allow HTTP (without TLS)."
      );
    }

    return new Promise((resolve, reject) => {
      const headers = new HttpHeaders().set(
        'Authorization',
        'Bearer ' + this.getAccessToken()
      );

      this.http
        .get<UserInfo>(this.userinfoEndpoint, { headers })
        .subscribe(
          info => {
            this.debug('userinfo received', info);

            const existingClaims = this.getIdentityClaims() || {};

            if (!this.skipSubjectCheck) {
              if (
                this.oidc &&
                (!existingClaims['sub'] || info.sub !== existingClaims['sub'])
              ) {
                const err =
                  'if property oidc is true, the received user-id (sub) has to be the user-id ' +
                  'of the user that has logged in with oidc.\n' +
                  'if you are not using oidc but just oauth2 password flow set oidc to false';

                reject(err);
                return;
              }
            }

            info = Object.assign({}, existingClaims, info);

            this._storage.setItem('id_token_claims_obj', JSON.stringify(info));
            this.eventsSubject.next(
              new OAuthSuccessEvent('user_profile_loaded')
            );
            resolve(info);
          },
          err => {
            this.logger.error('error loading user info', err);
            this.eventsSubject.next(
              new OAuthErrorEvent('user_profile_load_error', err)
            );
            reject(err);
          }
        );
    });
  }

  /**
   * Uses password flow to exchange userName and password for an access_token.
   * @param userName
   * @param password
   * @param headers Optional additional http-headers.
   */
  public fetchTokenUsingPasswordFlow(
    userName: string,
    password: string,
    headers: HttpHeaders = new HttpHeaders()
  ): Promise<TokenResponse> {
    this.assertUrlNotNullAndCorrectProtocol(
      this.tokenEndpoint,
      'tokenEndpoint'
    );

    return new Promise((resolve, reject) => {
      /**
       * A `HttpParameterCodec` that uses `encodeURIComponent` and `decodeURIComponent` to
       * serialize and parse URL parameter keys and values.
       *
       * @stable
       */
      let params = new HttpParams({ encoder: new WebHttpUrlEncodingCodec() })
        .set('grant_type', 'password')
        .set('scope', this.scope)
        .set('username', userName)
        .set('password', password);

      if (this.useHttpBasicAuth) {
        const header = btoa(`${this.clientId}:${this.dummyClientSecret}`);
        headers = headers.set('Authorization', 'Basic ' + header);
      }

      if (!this.useHttpBasicAuth) {
        params = params.set('client_id', this.clientId);
      }

      if (!this.useHttpBasicAuth && this.dummyClientSecret) {
        params = params.set('client_secret', this.dummyClientSecret);
      }

      if (this.customQueryParams) {
        for (const key of Object.getOwnPropertyNames(this.customQueryParams)) {
          params = params.set(key, this.customQueryParams[key]);
        }
      }

      headers = headers.set(
        'Content-Type',
        'application/x-www-form-urlencoded'
      );

      this.http
        .post<TokenResponse>(this.tokenEndpoint, params, { headers })
        .subscribe(
          tokenResponse => {
            this.debug('tokenResponse', tokenResponse);
            this.storeAccessTokenResponse(
              tokenResponse.access_token,
              tokenResponse.refresh_token,
              tokenResponse.expires_in,
              tokenResponse.scope,
              this.extractRecognizedCustomParameters(tokenResponse)
            );

            this.eventsSubject.next(new OAuthSuccessEvent('token_received'));
            resolve(tokenResponse);
          },
          err => {
            this.logger.error('Error performing password flow', err);
            this.eventsSubject.next(new OAuthErrorEvent('token_error', err));
            reject(err);
          }
        );
    });
  }

  /**
   * Refreshes the token using a refresh_token.
   * This does not work for implicit flow, b/c
   * there is no refresh_token in this flow.
   * A solution for this is provided by the
   * method silentRefresh.
   */
  public refreshToken(): Promise<TokenResponse> {
    this.assertUrlNotNullAndCorrectProtocol(
      this.tokenEndpoint,
      'tokenEndpoint'
    );

    return new Promise((resolve, reject) => {
      let params = new HttpParams()
        .set('grant_type', 'refresh_token')
        .set('scope', this.scope)
        .set('refresh_token', this._storage.getItem('refresh_token'));

      let headers = new HttpHeaders().set(
        'Content-Type',
        'application/x-www-form-urlencoded'
      );

      if (this.useHttpBasicAuth) {
        const header = btoa(`${this.clientId}:${this.dummyClientSecret}`);
        headers = headers.set('Authorization', 'Basic ' + header);
      }

      if (!this.useHttpBasicAuth) {
        params = params.set('client_id', this.clientId);
      }

      if (!this.useHttpBasicAuth && this.dummyClientSecret) {
        params = params.set('client_secret', this.dummyClientSecret);
      }

      if (this.customQueryParams) {
        for (const key of Object.getOwnPropertyNames(this.customQueryParams)) {
          params = params.set(key, this.customQueryParams[key]);
        }
      }

      this.http
        .post<TokenResponse>(this.tokenEndpoint, params, { headers })
        .pipe(
          switchMap(tokenResponse => {
            if (tokenResponse.id_token) {
              return from(
                this.processIdToken(
                  tokenResponse.id_token,
                  tokenResponse.access_token,
                  true
                )
              ).pipe(
                tap(result => this.storeIdToken(result)),
                map(_ => tokenResponse)
              );
            } else {
              return of(tokenResponse);
            }
          })
        )
        .subscribe(
          tokenResponse => {
            this.debug('refresh tokenResponse', tokenResponse);
            this.storeAccessTokenResponse(
              tokenResponse.access_token,
              tokenResponse.refresh_token,
              tokenResponse.expires_in,
              tokenResponse.scope,
              this.extractRecognizedCustomParameters(tokenResponse)
            );

            this.eventsSubject.next(new OAuthSuccessEvent('token_received'));
            this.eventsSubject.next(new OAuthSuccessEvent('token_refreshed'));
            resolve(tokenResponse);
          },
          err => {
            this.logger.error('Error refreshing token', err);
            this.eventsSubject.next(
              new OAuthErrorEvent('token_refresh_error', err)
            );
            reject(err);
          }
        );
    });
  }

  protected removeSilentRefreshEventListener(): void {
    if (this.silentRefreshPostMessageEventListener) {
      window.removeEventListener(
        'message',
        this.silentRefreshPostMessageEventListener
      );
      this.silentRefreshPostMessageEventListener = null;
    }
  }

  protected setupSilentRefreshEventListener(): void {
    this.removeSilentRefreshEventListener();

    this.silentRefreshPostMessageEventListener = (e: MessageEvent) => {
      const message = this.processMessageEventMessage(e);

      this.tryLogin({
        customHashFragment: message,
        preventClearHashAfterLogin: true,
        customRedirectUri: this.silentRefreshRedirectUri || this.redirectUri
      }).catch(err => this.debug('tryLogin during silent refresh failed', err));
    };

    window.addEventListener(
      'message',
      this.silentRefreshPostMessageEventListener
    );
  }

  /**
   * Performs a silent refresh for implicit flow.
   * Use this method to get new tokens when/before
   * the existing tokens expire.
   */
  public silentRefresh(
    params: object = {},
    noPrompt = true
  ): Promise<OAuthEvent> {
    const claims: object = this.getIdentityClaims() || {};

    if (this.useIdTokenHintForSilentRefresh && this.hasValidIdToken()) {
      params['id_token_hint'] = this.getIdToken();
    }

    if (!this.validateUrlForHttps(this.loginUrl)) {
      throw new Error(
        "loginUrl  must use HTTPS (with TLS), or config value for property 'requireHttps' must be set to 'false' and allow HTTP (without TLS)."
      );
    }

    if (typeof document === 'undefined') {
      throw new Error('silent refresh is not supported on this platform');
    }

    const existingIframe = document.getElementById(
      this.silentRefreshIFrameName
    );

    if (existingIframe) {
      document.body.removeChild(existingIframe);
    }

    this.silentRefreshSubject = claims['sub'];

    const iframe = document.createElement('iframe');
    iframe.id = this.silentRefreshIFrameName;

    this.setupSilentRefreshEventListener();

    const redirectUri = this.silentRefreshRedirectUri || this.redirectUri;
    this.createLoginUrl(null, null, redirectUri, noPrompt, params).then(url => {
      iframe.setAttribute('src', url);

      if (!this.silentRefreshShowIFrame) {
        iframe.style['display'] = 'none';
      }
      document.body.appendChild(iframe);
    });

    const errors = this.events.pipe(
      filter(e => e instanceof OAuthErrorEvent),
      first()
    );
    const success = this.events.pipe(
      filter(e => e.type === 'token_received'),
      first()
    );
    const timeout = of(
      new OAuthErrorEvent('silent_refresh_timeout', null)
    ).pipe(delay(this.silentRefreshTimeout));

    return race([errors, success, timeout])
      .pipe(
        map(e => {
          if (e instanceof OAuthErrorEvent) {
            if (e.type === 'silent_refresh_timeout') {
              this.eventsSubject.next(e);
            } else {
              e = new OAuthErrorEvent('silent_refresh_error', e);
              this.eventsSubject.next(e);
            }
            throw e;
          } else if (e.type === 'token_received') {
            e = new OAuthSuccessEvent('silently_refreshed');
            this.eventsSubject.next(e);
          }
          return e;
        })
      )
      .toPromise();
  }

  /**
   * This method exists for backwards compatibility.
   * {@link OAuthService#initLoginFlowInPopup} handles both code
   * and implicit flows.
   */
  public initImplicitFlowInPopup(options?: {
    height?: number;
    width?: number;
  }) {
    return this.initLoginFlowInPopup(options);
  }

  public initLoginFlowInPopup(options?: { height?: number; width?: number }) {
    options = options || {};
    return this.createLoginUrl(
      null,
      null,
      this.silentRefreshRedirectUri,
      false,
      {
        display: 'popup'
      }
    ).then(url => {
      return new Promise((resolve, reject) => {
        /**
         * Error handling section
         */
        const checkForPopupClosedInterval = 500;
        let windowRef = window.open(
          url,
          '_blank',
          this.calculatePopupFeatures(options)
        );
        let checkForPopupClosedTimer: any;
        const checkForPopupClosed = () => {
          if (!windowRef || windowRef.closed) {
            cleanup();
            reject(new OAuthErrorEvent('popup_closed', {}));
          }
        };
        if (!windowRef) {
          reject(new OAuthErrorEvent('popup_blocked', {}));
        } else {
          checkForPopupClosedTimer = window.setInterval(
            checkForPopupClosed,
            checkForPopupClosedInterval
          );
        }

        const cleanup = () => {
          window.clearInterval(checkForPopupClosedTimer);
          window.removeEventListener('message', listener);
          if (windowRef !== null) {
            windowRef.close();
          }
          windowRef = null;
        };

        const listener = (e: MessageEvent) => {
          const message = this.processMessageEventMessage(e);

          if (message && message !== null) {
            this.tryLogin({
              customHashFragment: message,
              preventClearHashAfterLogin: true,
              customRedirectUri: this.silentRefreshRedirectUri
            }).then(
              () => {
                cleanup();
                resolve();
              },
              err => {
                cleanup();
                reject(err);
              }
            );
          } else {
            console.log('false event firing');
          }
        };

        window.addEventListener('message', listener);
      });
    });
  }

  protected calculatePopupFeatures(options: {
    height?: number;
    width?: number;
  }): string {
    // Specify an static height and width and calculate centered position

    const height = options.height || 470;
    const width = options.width || 500;
    const left = window.screenLeft + (window.outerWidth - width) / 2;
    const top = window.screenTop + (window.outerHeight - height) / 2;
    return `location=no,toolbar=no,width=${width},height=${height},top=${top},left=${left}`;
  }

  protected processMessageEventMessage(e: MessageEvent): string {
    let expectedPrefix = '#';

    if (this.silentRefreshMessagePrefix) {
      expectedPrefix += this.silentRefreshMessagePrefix;
    }

    if (!e || !e.data || typeof e.data !== 'string') {
      return;
    }

    const prefixedMessage: string = e.data;

    if (!prefixedMessage.startsWith(expectedPrefix)) {
      return;
    }

    return '#' + prefixedMessage.substr(expectedPrefix.length);
  }

  protected canPerformSessionCheck(): boolean {
    if (!this.sessionChecksEnabled) {
      return false;
    }
    if (!this.sessionCheckIFrameUrl) {
      console.warn(
        'sessionChecksEnabled is activated but there is no sessionCheckIFrameUrl'
      );
      return false;
    }
    const sessionState = this.getSessionState();
    if (!sessionState) {
      console.warn(
        'sessionChecksEnabled is activated but there is no session_state'
      );
      return false;
    }
    if (typeof document === 'undefined') {
      return false;
    }

    return true;
  }

  protected setupSessionCheckEventListener(): void {
    this.removeSessionCheckEventListener();

    this.sessionCheckEventListener = (e: MessageEvent) => {
      const origin = e.origin.toLowerCase();
      const issuer = this.issuer.toLowerCase();

      this.debug('sessionCheckEventListener');

      if (!issuer.startsWith(origin)) {
        this.debug(
          'sessionCheckEventListener',
          'wrong origin',
          origin,
          'expected',
          issuer,
          'event',
          e
        );

        return;
      }

      // only run in Angular zone if it is 'changed' or 'error'
      switch (e.data) {
        case 'unchanged':
          this.handleSessionUnchanged();
          break;
        case 'changed':
          this.ngZone.run(() => {
            this.handleSessionChange();
          });
          break;
        case 'error':
          this.ngZone.run(() => {
            this.handleSessionError();
          });
          break;
      }

      this.debug('got info from session check inframe', e);
    };

    // prevent Angular from refreshing the view on every message (runs in intervals)
    this.ngZone.runOutsideAngular(() => {
      window.addEventListener('message', this.sessionCheckEventListener);
    });
  }

  protected handleSessionUnchanged(): void {
    this.debug('session check', 'session unchanged');
  }

  protected handleSessionChange(): void {
    this.eventsSubject.next(new OAuthInfoEvent('session_changed'));
    this.stopSessionCheckTimer();

    if (!this.useSilentRefresh && this.responseType === 'code') {
      this.refreshToken()
        .then(_ => {
          this.debug('token refresh after session change worked');
        })
        .catch(_ => {
          this.debug('token refresh did not work after session changed');
          this.eventsSubject.next(new OAuthInfoEvent('session_terminated'));
          this.logOut(true);
        });
    } else if (this.silentRefreshRedirectUri) {
      this.silentRefresh().catch(_ =>
        this.debug('silent refresh failed after session changed')
      );
      this.waitForSilentRefreshAfterSessionChange();
    } else {
      this.eventsSubject.next(new OAuthInfoEvent('session_terminated'));
      this.logOut(true);
    }
  }

  protected waitForSilentRefreshAfterSessionChange(): void {
    this.events
      .pipe(
        filter(
          (e: OAuthEvent) =>
            e.type === 'silently_refreshed' ||
            e.type === 'silent_refresh_timeout' ||
            e.type === 'silent_refresh_error'
        ),
        first()
      )
      .subscribe(e => {
        if (e.type !== 'silently_refreshed') {
          this.debug('silent refresh did not work after session changed');
          this.eventsSubject.next(new OAuthInfoEvent('session_terminated'));
          this.logOut(true);
        }
      });
  }

  protected handleSessionError(): void {
    this.stopSessionCheckTimer();
    this.eventsSubject.next(new OAuthInfoEvent('session_error'));
  }

  protected removeSessionCheckEventListener(): void {
    if (this.sessionCheckEventListener) {
      window.removeEventListener('message', this.sessionCheckEventListener);
      this.sessionCheckEventListener = null;
    }
  }

  protected initSessionCheck(): void {
    if (!this.canPerformSessionCheck()) {
      return;
    }

    const existingIframe = document.getElementById(this.sessionCheckIFrameName);
    if (existingIframe) {
      document.body.removeChild(existingIframe);
    }

    const iframe = document.createElement('iframe');
    iframe.id = this.sessionCheckIFrameName;

    this.setupSessionCheckEventListener();

<<<<<<< HEAD
            this.http.get<OidcDiscoveryDoc>(fullUrl).subscribe(
                doc => {
                    if (!this.validateDiscoveryDocument(doc)) {
                        this.eventsSubject.next(
                            new OAuthErrorEvent('discovery_document_validation_error', null)
                        );
                        reject('discovery_document_validation_error');
                        return;
                    }

                    this.loginUrl = doc.authorization_endpoint;
                    this.logoutUrl = doc.end_session_endpoint || this.logoutUrl;
                    this.grantTypesSupported = doc.grant_types_supported;
                    this.issuer = doc.issuer;
                    this.tokenEndpoint = doc.token_endpoint;
                    this.userinfoEndpoint = doc.userinfo_endpoint || this.userinfoEndpoint;
                    this.jwksUri = doc.jwks_uri;
                    this.sessionCheckIFrameUrl = doc.check_session_iframe || this.sessionCheckIFrameUrl;

                    this.discoveryDocumentLoaded = true;
                    this.discoveryDocumentLoadedSubject.next(doc);
                    this.revocationEndpoint = doc.revocation_endpoint;

                    if (this.sessionChecksEnabled) {
                        this.restartSessionChecksIfStillLoggedIn();
                    }

                    this.loadJwks()
                        .then(jwks => {
                            const result: object = {
                                discoveryDocument: doc,
                                jwks: jwks
                            };

                            const event = new OAuthSuccessEvent(
                                'discovery_document_loaded',
                                result
                            );
                            this.eventsSubject.next(event);
                            resolve(event);
                            return;
                        })
                        .catch(err => {
                            this.eventsSubject.next(
                                new OAuthErrorEvent('discovery_document_load_error', err)
                            );
                            reject(err);
                            return;
                        });
                },
                err => {
                    this.logger.error('error loading discovery document', err);
                    this.eventsSubject.next(
                        new OAuthErrorEvent('discovery_document_load_error', err)
                    );
                    reject(err);
                }
            );
        });
    }
=======
    const url = this.sessionCheckIFrameUrl;
    iframe.setAttribute('src', url);
    iframe.style.display = 'none';
    document.body.appendChild(iframe);
>>>>>>> 3c70008e

    this.startSessionCheckTimer();
  }

  protected startSessionCheckTimer(): void {
    this.stopSessionCheckTimer();
    this.ngZone.runOutsideAngular(() => {
      this.sessionCheckTimer = setInterval(
        this.checkSession.bind(this),
        this.sessionCheckIntervall
      );
    });
  }

  protected stopSessionCheckTimer(): void {
    if (this.sessionCheckTimer) {
      clearInterval(this.sessionCheckTimer);
      this.sessionCheckTimer = null;
    }
  }

  public checkSession(): void {
    const iframe: any = document.getElementById(this.sessionCheckIFrameName);

    if (!iframe) {
      this.logger.warn(
        'checkSession did not find iframe',
        this.sessionCheckIFrameName
      );
    }

    const sessionState = this.getSessionState();

    if (!sessionState) {
      this.stopSessionCheckTimer();
    }

    const message = this.clientId + ' ' + sessionState;
    iframe.contentWindow.postMessage(message, this.issuer);
  }

  protected async createLoginUrl(
    state = '',
    loginHint = '',
    customRedirectUri = '',
    noPrompt = false,
    params: object = {}
  ): Promise<string> {
    const that = this;

    let redirectUri: string;

<<<<<<< HEAD
        errors = this.validateUrlFromDiscoveryDocument(doc.revocation_endpoint);
        if (errors.length > 0) {
          this.logger.error(
            "error validating revocation_endpoint in discovery document",
            errors
          );
        }

        errors = this.validateUrlFromDiscoveryDocument(doc.userinfo_endpoint);
        if (errors.length > 0) {
            this.logger.error(
                'error validating userinfo_endpoint in discovery document',
                errors
            );
            return false;
        }
=======
    if (customRedirectUri) {
      redirectUri = customRedirectUri;
    } else {
      redirectUri = this.redirectUri;
    }
>>>>>>> 3c70008e

    const nonce = await this.createAndSaveNonce();

    if (state) {
      state =
        nonce + this.config.nonceStateSeparator + encodeURIComponent(state);
    } else {
      state = nonce;
    }

    if (!this.requestAccessToken && !this.oidc) {
      throw new Error('Either requestAccessToken or oidc or both must be true');
    }

    if (this.config.responseType) {
      this.responseType = this.config.responseType;
    } else {
      if (this.oidc && this.requestAccessToken) {
        this.responseType = 'id_token token';
      } else if (this.oidc && !this.requestAccessToken) {
        this.responseType = 'id_token';
      } else {
        this.responseType = 'token';
      }
    }

    const seperationChar = that.loginUrl.indexOf('?') > -1 ? '&' : '?';

    let scope = that.scope;

    if (this.oidc && !scope.match(/(^|\s)openid($|\s)/)) {
      scope = 'openid ' + scope;
    }

    let url =
      that.loginUrl +
      seperationChar +
      'response_type=' +
      encodeURIComponent(that.responseType) +
      '&client_id=' +
      encodeURIComponent(that.clientId) +
      '&state=' +
      encodeURIComponent(state) +
      '&redirect_uri=' +
      encodeURIComponent(redirectUri) +
      '&scope=' +
      encodeURIComponent(scope);

    if (this.responseType === 'code' && !this.disablePKCE) {
      const [
        challenge,
        verifier
      ] = await this.createChallangeVerifierPairForPKCE();

      if (
        this.saveNoncesInLocalStorage &&
        typeof window['localStorage'] !== 'undefined'
      ) {
        localStorage.setItem('PKCI_verifier', verifier);
      } else {
        this._storage.setItem('PKCI_verifier', verifier);
      }

<<<<<<< HEAD
            this.http
                .post<TokenResponse>(this.tokenEndpoint, params, { headers })
                .subscribe(
                    tokenResponse => {
                        this.debug('tokenResponse', tokenResponse);
                        this.storeAccessTokenResponse(
                            tokenResponse.access_token,
                            tokenResponse.refresh_token,
                            tokenResponse.expires_in || this.fallbackAccessTokenExpirationTimeInSec,
                            tokenResponse.scope
                        );

                        this.eventsSubject.next(new OAuthSuccessEvent('token_received'));
                        resolve(tokenResponse);
                    },
                    err => {
                        this.logger.error('Error performing password flow', err);
                        this.eventsSubject.next(new OAuthErrorEvent('token_error', err));
                        reject(err);
                    }
                );
        });
=======
      url += '&code_challenge=' + challenge;
      url += '&code_challenge_method=S256';
>>>>>>> 3c70008e
    }

    if (loginHint) {
      url += '&login_hint=' + encodeURIComponent(loginHint);
    }

    if (that.resource) {
      url += '&resource=' + encodeURIComponent(that.resource);
    }

<<<<<<< HEAD
            this.http
                .post<TokenResponse>(this.tokenEndpoint, params, { headers })
                .pipe(switchMap(tokenResponse => {
                    if (tokenResponse.id_token) {
                        return from(this.processIdToken(tokenResponse.id_token, tokenResponse.access_token, true))
                            .pipe(
                                tap(result => this.storeIdToken(result)),
                                map(_ => tokenResponse)
                            );
                    } else {
                        return of(tokenResponse);
                    }
                }))
                .subscribe(
                    tokenResponse => {
                        this.debug('refresh tokenResponse', tokenResponse);
                        this.storeAccessTokenResponse(
                            tokenResponse.access_token,
                            tokenResponse.refresh_token,
                            tokenResponse.expires_in || this.fallbackAccessTokenExpirationTimeInSec,
                            tokenResponse.scope
                        );

                        this.eventsSubject.next(new OAuthSuccessEvent('token_received'));
                        this.eventsSubject.next(new OAuthSuccessEvent('token_refreshed'));
                        resolve(tokenResponse);
                    },
                    err => {
                        this.logger.error('Error refreshing token', err);
                        this.eventsSubject.next(
                            new OAuthErrorEvent('token_refresh_error', err)
                        );
                        reject(err);
                    }
                );
        });
=======
    if (that.oidc) {
      url += '&nonce=' + encodeURIComponent(nonce);
>>>>>>> 3c70008e
    }

    if (noPrompt) {
      url += '&prompt=none';
    }

    for (const key of Object.keys(params)) {
      url +=
        '&' + encodeURIComponent(key) + '=' + encodeURIComponent(params[key]);
    }

    if (this.customQueryParams) {
      for (const key of Object.getOwnPropertyNames(this.customQueryParams)) {
        url +=
          '&' + key + '=' + encodeURIComponent(this.customQueryParams[key]);
      }
    }

    return url;
  }

  initImplicitFlowInternal(
    additionalState = '',
    params: string | object = ''
  ): void {
    if (this.inImplicitFlow) {
      return;
    }

    this.inImplicitFlow = true;

    if (!this.validateUrlForHttps(this.loginUrl)) {
      throw new Error(
        "loginUrl  must use HTTPS (with TLS), or config value for property 'requireHttps' must be set to 'false' and allow HTTP (without TLS)."
      );
    }

    let addParams: object = {};
    let loginHint: string = null;

    if (typeof params === 'string') {
      loginHint = params;
    } else if (typeof params === 'object') {
      addParams = params;
    }

    this.createLoginUrl(additionalState, loginHint, null, false, addParams)
      .then(this.config.openUri)
      .catch(error => {
        console.error('Error in initImplicitFlow', error);
        this.inImplicitFlow = false;
      });
  }

  /**
   * Starts the implicit flow and redirects to user to
   * the auth servers' login url.
   *
   * @param additionalState Optional state that is passed around.
   *  You'll find this state in the property `state` after `tryLogin` logged in the user.
   * @param params Hash with additional parameter. If it is a string, it is used for the
   *               parameter loginHint (for the sake of compatibility with former versions)
   */
  public initImplicitFlow(
    additionalState = '',
    params: string | object = ''
  ): void {
    if (this.loginUrl !== '') {
      this.initImplicitFlowInternal(additionalState, params);
    } else {
      this.events
        .pipe(filter(e => e.type === 'discovery_document_loaded'))
        .subscribe(_ => this.initImplicitFlowInternal(additionalState, params));
    }
  }

  /**
   * Reset current implicit flow
   *
   * @description This method allows resetting the current implict flow in order to be initialized again.
   */
  public resetImplicitFlow(): void {
    this.inImplicitFlow = false;
  }

  protected callOnTokenReceivedIfExists(options: LoginOptions): void {
    const that = this;
    if (options.onTokenReceived) {
      const tokenParams = {
        idClaims: that.getIdentityClaims(),
        idToken: that.getIdToken(),
        accessToken: that.getAccessToken(),
        state: that.state
      };
      options.onTokenReceived(tokenParams);
    }
  }

  protected storeAccessTokenResponse(
    accessToken: string,
    refreshToken: string,
    expiresIn: number,
    grantedScopes: String,
    customParameters?: Map<string, string>
  ): void {
    this._storage.setItem('access_token', accessToken);
    if (grantedScopes && !Array.isArray(grantedScopes)) {
      this._storage.setItem(
        'granted_scopes',
        JSON.stringify(grantedScopes.split('+'))
      );
    } else if (grantedScopes && Array.isArray(grantedScopes)) {
      this._storage.setItem('granted_scopes', JSON.stringify(grantedScopes));
    }

    this._storage.setItem('access_token_stored_at', '' + Date.now());
    if (expiresIn) {
      const expiresInMilliSeconds = expiresIn * 1000;
      const now = new Date();
      const expiresAt = now.getTime() + expiresInMilliSeconds;
      this._storage.setItem('expires_at', '' + expiresAt);
    }

    if (refreshToken) {
      this._storage.setItem('refresh_token', refreshToken);
    }
    if (customParameters) {
      customParameters.forEach((value: string, key: string) => {
        this._storage.setItem(key, value);
      });
    }
  }

  /**
   * Delegates to tryLoginImplicitFlow for the sake of competability
   * @param options Optional options.
   */
  public tryLogin(options: LoginOptions = null): Promise<boolean> {
    if (this.config.responseType === 'code') {
      return this.tryLoginCodeFlow(options).then(_ => true);
    } else {
      return this.tryLoginImplicitFlow(options);
    }
  }

  private parseQueryString(queryString: string): object {
    if (!queryString || queryString.length === 0) {
      return {};
    }

    if (queryString.charAt(0) === '?') {
      queryString = queryString.substr(1);
    }

    return this.urlHelper.parseQueryString(queryString);
  }

  public tryLoginCodeFlow(options: LoginOptions = null): Promise<void> {
    options = options || {};

    const querySource = options.customHashFragment
      ? options.customHashFragment.substring(1)
      : window.location.search;

    const parts = this.getCodePartsFromUrl(querySource);

    const code = parts['code'];
    const state = parts['state'];

    const sessionState = parts['session_state'];

    if (!options.preventClearHashAfterLogin) {
      const href = location.href
        .replace(/[&\?]code=[^&\$]*/, '')
        .replace(/[&\?]scope=[^&\$]*/, '')
        .replace(/[&\?]state=[^&\$]*/, '')
        .replace(/[&\?]session_state=[^&\$]*/, '');

      history.replaceState(null, window.name, href);
    }

    let [nonceInState, userState] = this.parseState(state);
    this.state = userState;

    if (parts['error']) {
      this.debug('error trying to login');
      this.handleLoginError({}, parts);
      const err = new OAuthErrorEvent('code_error', {}, parts);
      this.eventsSubject.next(err);
      return Promise.reject(err);
    }

    if (!nonceInState) {
      return Promise.resolve();
    }

    const success = this.validateNonce(nonceInState);
    if (!success) {
      const event = new OAuthErrorEvent('invalid_nonce_in_state', null);
      this.eventsSubject.next(event);
      return Promise.reject(event);
    }

    this.storeSessionState(sessionState);

    if (code) {
      return this.getTokenFromCode(code, options).then(_ => null);
    } else {
      return Promise.resolve();
    }
  }

  /**
   * Retrieve the returned auth code from the redirect uri that has been called.
   * If required also check hash, as we could use hash location strategy.
   */
  private getCodePartsFromUrl(queryString: string): object {
    if (!queryString || queryString.length === 0) {
      return this.urlHelper.getHashFragmentParams();
    }

    // normalize query string
    if (queryString.charAt(0) === '?') {
      queryString = queryString.substr(1);
    }

    return this.urlHelper.parseQueryString(queryString);
  }

  /**
   * Get token using an intermediate code. Works for the Authorization Code flow.
   */
  private getTokenFromCode(
    code: string,
    options: LoginOptions
  ): Promise<object> {
    let params = new HttpParams()
      .set('grant_type', 'authorization_code')
      .set('code', code)
      .set('redirect_uri', options.customRedirectUri || this.redirectUri);

    if (!this.disablePKCE) {
      let pkciVerifier;

      if (
        this.saveNoncesInLocalStorage &&
        typeof window['localStorage'] !== 'undefined'
      ) {
        pkciVerifier = localStorage.getItem('PKCI_verifier');
      } else {
        pkciVerifier = this._storage.getItem('PKCI_verifier');
      }

      if (!pkciVerifier) {
        console.warn('No PKCI verifier found in oauth storage!');
      } else {
        params = params.set('code_verifier', pkciVerifier);
      }
    }

    return this.fetchAndProcessToken(params);
  }

  private fetchAndProcessToken(params: HttpParams): Promise<TokenResponse> {
    this.assertUrlNotNullAndCorrectProtocol(
      this.tokenEndpoint,
      'tokenEndpoint'
    );
    let headers = new HttpHeaders().set(
      'Content-Type',
      'application/x-www-form-urlencoded'
    );

    if (this.useHttpBasicAuth) {
      const header = btoa(`${this.clientId}:${this.dummyClientSecret}`);
      headers = headers.set('Authorization', 'Basic ' + header);
    }

    if (!this.useHttpBasicAuth) {
      params = params.set('client_id', this.clientId);
    }

    if (!this.useHttpBasicAuth && this.dummyClientSecret) {
      params = params.set('client_secret', this.dummyClientSecret);
    }

    return new Promise((resolve, reject) => {
      if (this.customQueryParams) {
        for (let key of Object.getOwnPropertyNames(this.customQueryParams)) {
          params = params.set(key, this.customQueryParams[key]);
        }
      }

      this.http
        .post<TokenResponse>(this.tokenEndpoint, params, { headers })
        .subscribe(
          tokenResponse => {
            this.debug('refresh tokenResponse', tokenResponse);
            this.storeAccessTokenResponse(
              tokenResponse.access_token,
              tokenResponse.refresh_token,
              tokenResponse.expires_in,
              tokenResponse.scope,
              this.extractRecognizedCustomParameters(tokenResponse)
            );

            if (this.oidc && tokenResponse.id_token) {
              this.processIdToken(
                tokenResponse.id_token,
                tokenResponse.access_token
              )
                .then(result => {
                  this.storeIdToken(result);

                  this.eventsSubject.next(
                    new OAuthSuccessEvent('token_received')
                  );
                  this.eventsSubject.next(
                    new OAuthSuccessEvent('token_refreshed')
                  );

                  resolve(tokenResponse);
                })
                .catch(reason => {
                  this.eventsSubject.next(
                    new OAuthErrorEvent('token_validation_error', reason)
                  );
                  console.error('Error validating tokens');
                  console.error(reason);

                  reject(reason);
                });
            } else {
              this.eventsSubject.next(new OAuthSuccessEvent('token_received'));
              this.eventsSubject.next(new OAuthSuccessEvent('token_refreshed'));

              resolve(tokenResponse);
            }
          },
          err => {
            console.error('Error getting token', err);
            this.eventsSubject.next(
              new OAuthErrorEvent('token_refresh_error', err)
            );
            reject(err);
          }
        );
    });
  }

  /**
   * Checks whether there are tokens in the hash fragment
   * as a result of the implicit flow. These tokens are
   * parsed, validated and used to sign the user in to the
   * current client.
   *
   * @param options Optional options.
   */
  public tryLoginImplicitFlow(options: LoginOptions = null): Promise<boolean> {
    options = options || {};

    let parts: object;

    if (options.customHashFragment) {
      parts = this.urlHelper.getHashFragmentParams(options.customHashFragment);
    } else {
      parts = this.urlHelper.getHashFragmentParams();
    }

    this.debug('parsed url', parts);

    const state = parts['state'];

    let [nonceInState, userState] = this.parseState(state);
    this.state = userState;

    if (parts['error']) {
      this.debug('error trying to login');
      this.handleLoginError(options, parts);
      const err = new OAuthErrorEvent('token_error', {}, parts);
      this.eventsSubject.next(err);
      return Promise.reject(err);
    }

    const accessToken = parts['access_token'];
    const idToken = parts['id_token'];
    const sessionState = parts['session_state'];
    const grantedScopes = parts['scope'];

    if (!this.requestAccessToken && !this.oidc) {
      return Promise.reject(
        'Either requestAccessToken or oidc (or both) must be true.'
      );
    }

    if (this.requestAccessToken && !accessToken) {
      return Promise.resolve(false);
    }
    if (this.requestAccessToken && !options.disableOAuth2StateCheck && !state) {
      return Promise.resolve(false);
    }
    if (this.oidc && !idToken) {
      return Promise.resolve(false);
    }

    if (this.sessionChecksEnabled && !sessionState) {
      this.logger.warn(
        'session checks (Session Status Change Notification) ' +
          'were activated in the configuration but the id_token ' +
          'does not contain a session_state claim'
      );
    }

    if (this.requestAccessToken && !options.disableOAuth2StateCheck) {
      const success = this.validateNonce(nonceInState);

      if (!success) {
        const event = new OAuthErrorEvent('invalid_nonce_in_state', null);
        this.eventsSubject.next(event);
        return Promise.reject(event);
      }
    }

    if (this.requestAccessToken) {
      this.storeAccessTokenResponse(
        accessToken,
        null,
        parts['expires_in'] || this.fallbackAccessTokenExpirationTimeInSec,
        grantedScopes
      );
    }

    if (!this.oidc) {
      this.eventsSubject.next(new OAuthSuccessEvent('token_received'));
      if (this.clearHashAfterLogin && !options.preventClearHashAfterLogin) {
        location.hash = '';
      }

      this.callOnTokenReceivedIfExists(options);
      return Promise.resolve(true);
    }

<<<<<<< HEAD
    protected startSessionCheckTimer(): void {
        this.stopSessionCheckTimer();
        this.ngZone.runOutsideAngular(() => {
            this.sessionCheckTimer = setInterval(
                this.checkSession.bind(this),
                this.sessionCheckIntervall
            );
        });
    }

    protected stopSessionCheckTimer(): void {
        if (this.sessionCheckTimer) {
            clearInterval(this.sessionCheckTimer);
            this.sessionCheckTimer = null;
        }
    }

    protected checkSession(): void {
        const iframe: any = document.getElementById(this.sessionCheckIFrameName);

        if (!iframe) {
            this.logger.warn(
                'checkSession did not find iframe',
                this.sessionCheckIFrameName
            );
        }

        const sessionState = this.getSessionState();

        if (!sessionState) {
            this.stopSessionCheckTimer();
        }

        const message = this.clientId + ' ' + sessionState;
        iframe.contentWindow.postMessage(message, this.issuer);
    }

    protected async createLoginUrl(
        state = '',
        loginHint = '',
        customRedirectUri = '',
        noPrompt = false,
        params: object = {}
    ): Promise<string> {
        const that = this;

        let redirectUri: string;

        if (customRedirectUri) {
            redirectUri = customRedirectUri;
        } else {
            redirectUri = this.redirectUri;
        }

        const nonce = await this.createAndSaveNonce();

        if (state) {
            state = nonce + this.config.nonceStateSeparator + state;
        } else {
            state = nonce;
        }

        if (!this.requestAccessToken && !this.oidc) {
            throw new Error(
                'Either requestAccessToken or oidc or both must be true'
            );
        }

        if (this.config.responseType) {
            this.responseType = this.config.responseType;
        } else {
            if (this.oidc && this.requestAccessToken) {
                this.responseType = 'id_token token';
            } else if (this.oidc && !this.requestAccessToken) {
                this.responseType = 'id_token';
            } else {
                this.responseType = 'token';
            }
        }

        const seperationChar = that.loginUrl.indexOf('?') > -1 ? '&' : '?';

        let scope = that.scope;

        if (this.oidc && !scope.match(/(^|\s)openid($|\s)/)) {
            scope = 'openid ' + scope;
        }

        let url =
            that.loginUrl +
            seperationChar +
            'response_type=' +
            encodeURIComponent(that.responseType) +
            '&client_id=' +
            encodeURIComponent(that.clientId) +
            '&state=' +
            encodeURIComponent(state) +
            '&redirect_uri=' +
            encodeURIComponent(redirectUri) +
            '&scope=' +
            encodeURIComponent(scope);

        if (this.responseType === 'code' && !this.disablePKCE) {
            const [challenge, verifier] = await this.createChallangeVerifierPairForPKCE();
            this._storage.setItem('PKCI_verifier', verifier);
            url += '&code_challenge=' + challenge;
            url += '&code_challenge_method=S256';
        }

        if (loginHint) {
            url += '&login_hint=' + encodeURIComponent(loginHint);
        }

        if (that.resource) {
            url += '&resource=' + encodeURIComponent(that.resource);
        }

        if (that.oidc) {
            url += '&nonce=' + encodeURIComponent(nonce);
        }

        if (noPrompt) {
            url += '&prompt=none';
        }

        for (const key of Object.keys(params)) {
            url +=
                '&' + encodeURIComponent(key) + '=' + encodeURIComponent(params[key]);
        }

        if (this.customQueryParams) {
            for (const key of Object.getOwnPropertyNames(this.customQueryParams)) {
                url +=
                    '&' + key + '=' + encodeURIComponent(this.customQueryParams[key]);
            }
        }

        return url;

    }

    initImplicitFlowInternal(
        additionalState = '',
        params: string | object = ''
    ): void {
        if (this.inImplicitFlow) {
            return;
        }

        this.inImplicitFlow = true;

        if (!this.validateUrlForHttps(this.loginUrl)) {
            throw new Error(
                'loginUrl  must use HTTPS (with TLS), or config value for property \'requireHttps\' must be set to \'false\' and allow HTTP (without TLS).'
            );
        }

        let addParams: object = {};
        let loginHint: string = null;

        if (typeof params === 'string') {
            loginHint = params;
        } else if (typeof params === 'object') {
            addParams = params;
        }

        this.createLoginUrl(additionalState, loginHint, null, false, addParams)
            .then(this.config.openUri)
            .catch(error => {
                console.error('Error in initImplicitFlow', error);
                this.inImplicitFlow = false;
            });
    }

    /**
     * Starts the implicit flow and redirects to user to
     * the auth servers' login url.
     *
     * @param additionalState Optional state that is passed around.
     *  You'll find this state in the property `state` after `tryLogin` logged in the user.
     * @param params Hash with additional parameter. If it is a string, it is used for the
     *               parameter loginHint (for the sake of compatibility with former versions)
     */
    public initImplicitFlow(
        additionalState = '',
        params: string | object = ''
    ): void {
        if (this.loginUrl !== '') {
            this.initImplicitFlowInternal(additionalState, params);
        } else {
            this.events
                .pipe(filter(e => e.type === 'discovery_document_loaded'))
                .subscribe(_ => this.initImplicitFlowInternal(additionalState, params));
        }
    }

    /**
     * Reset current implicit flow
     *
     * @description This method allows resetting the current implict flow in order to be initialized again.
     */
    public resetImplicitFlow(): void {
        this.inImplicitFlow = false;
    }

    protected callOnTokenReceivedIfExists(options: LoginOptions): void {
        const that = this;
        if (options.onTokenReceived) {
            const tokenParams = {
                idClaims: that.getIdentityClaims(),
                idToken: that.getIdToken(),
                accessToken: that.getAccessToken(),
                state: that.state
            };
            options.onTokenReceived(tokenParams);
        }
    }

    protected storeAccessTokenResponse(
        accessToken: string,
        refreshToken: string,
        expiresIn: number,
        grantedScopes: String
    ): void {
        this._storage.setItem('access_token', accessToken);
        if (grantedScopes) {
            this._storage.setItem('granted_scopes', JSON.stringify(grantedScopes.split('+')));
        }
        this._storage.setItem('access_token_stored_at', '' + Date.now());
        if (expiresIn) {
            const expiresInMilliSeconds = expiresIn * 1000;
            const now = new Date();
            const expiresAt = now.getTime() + expiresInMilliSeconds;
            this._storage.setItem('expires_at', '' + expiresAt);
        }

        if (refreshToken) {
            this._storage.setItem('refresh_token', refreshToken);
        }
    }

    /**
     * Delegates to tryLoginImplicitFlow for the sake of competability
     * @param options Optional options.
     */
    public tryLogin(options: LoginOptions = null): Promise<boolean> {
        if (this.config.responseType === 'code') {
            return this.tryLoginCodeFlow(options).then(_ => true);
        }
        else {
            return this.tryLoginImplicitFlow(options);
        }
    }



    private parseQueryString(queryString: string): object {
        if (!queryString || queryString.length === 0) {
            return {};
        }

        if (queryString.charAt(0) === '?') {
            queryString = queryString.substr(1);
        }

        return this.urlHelper.parseQueryString(queryString);


    }

    public tryLoginCodeFlow(options: LoginOptions = null): Promise<void> {
        options = options || {};

        const querySource = options.customHashFragment ?
            options.customHashFragment.substring(1) :
            window.location.search;

        const parts = this.getCodePartsFromUrl(window.location.search);

        const code = parts['code'];
        const state = parts['state'];

        if (!options.preventClearHashAfterLogin) {
            const href = location.href
                .replace(/[&\?]code=[^&\$]*/, '')
                .replace(/[&\?]scope=[^&\$]*/, '')
                .replace(/[&\?]state=[^&\$]*/, '')
                .replace(/[&\?]session_state=[^&\$]*/, '');

            history.replaceState(null, window.name, href);
        }

        let [nonceInState, userState] = this.parseState(state);
        this.state = userState;

        if (parts['error']) {
            this.debug('error trying to login');
            this.handleLoginError({}, parts);
            const err = new OAuthErrorEvent('code_error', {}, parts);
            this.eventsSubject.next(err);
            return Promise.reject(err);
        }

        if (!nonceInState) {
            return Promise.resolve();
        }

        const success = this.validateNonce(nonceInState);
        if (!success) {
            const event = new OAuthErrorEvent('invalid_nonce_in_state', null);
            this.eventsSubject.next(event);
            return Promise.reject(event);
        }

        if (code) {
            return new Promise((resolve, reject) => {
                this.getTokenFromCode(code, options).then(result => {
                    resolve();
                }).catch(err => {
                    reject(err);
                });
            });
        } else {
            return Promise.resolve();
        }
    }

    /**
    * Retrieve the returned auth code from the redirect uri that has been called.
    * If required also check hash, as we could use hash location strategy.
    */
    private getCodePartsFromUrl(queryString: string): object {
        if (!queryString || queryString.length === 0) {
            return this.urlHelper.getHashFragmentParams();
        }

        // normalize query string
        if (queryString.charAt(0) === '?') {
            queryString = queryString.substr(1);
        }

        return this.urlHelper.parseQueryString(queryString);
    }

    /**
     * Get token using an intermediate code. Works for the Authorization Code flow.
     */
    private getTokenFromCode(code: string, options: LoginOptions): Promise<object> {
        let params = new HttpParams()
            .set('grant_type', 'authorization_code')
            .set('code', code)
            .set('redirect_uri', options.customRedirectUri || this.redirectUri);

        if (!this.disablePKCE) {
            const pkciVerifier = this._storage.getItem('PKCI_verifier');

            if (!pkciVerifier) {
                console.warn('No PKCI verifier found in oauth storage!');
            } else {
                params = params.set('code_verifier', pkciVerifier);
            }
        }

        return this.fetchAndProcessToken(params);
    }

    private fetchAndProcessToken(params: HttpParams): Promise<TokenResponse> {

        this.assertUrlNotNullAndCorrectProtocol(this.tokenEndpoint, 'tokenEndpoint');
        let headers = new HttpHeaders()
            .set('Content-Type', 'application/x-www-form-urlencoded');

        if (this.useHttpBasicAuth) {
            const header = btoa(`${this.clientId}:${this.dummyClientSecret}`);
            headers = headers.set(
                'Authorization',
                'Basic ' + header);
        }

        if (!this.useHttpBasicAuth) {
            params = params.set('client_id', this.clientId);
        }

        if (!this.useHttpBasicAuth && this.dummyClientSecret) {
            params = params.set('client_secret', this.dummyClientSecret);
        }

        return new Promise((resolve, reject) => {

            if (this.customQueryParams) {
                for (let key of Object.getOwnPropertyNames(this.customQueryParams)) {
                    params = params.set(key, this.customQueryParams[key]);
                }
            }

            this.http.post<TokenResponse>(this.tokenEndpoint, params, { headers }).subscribe(
                (tokenResponse) => {
                    this.debug('refresh tokenResponse', tokenResponse);
                    this.storeAccessTokenResponse(
                        tokenResponse.access_token,
                        tokenResponse.refresh_token,
                        tokenResponse.expires_in || this.fallbackAccessTokenExpirationTimeInSec,
                        tokenResponse.scope);

                    if (this.oidc && tokenResponse.id_token) {
                        this.processIdToken(tokenResponse.id_token, tokenResponse.access_token).
                            then(result => {
                                this.storeIdToken(result);

                                this.eventsSubject.next(new OAuthSuccessEvent('token_received'));
                                this.eventsSubject.next(new OAuthSuccessEvent('token_refreshed'));

                                resolve(tokenResponse);
                            })
                            .catch(reason => {
                                this.eventsSubject.next(new OAuthErrorEvent('token_validation_error', reason));
                                console.error('Error validating tokens');
                                console.error(reason);

                                reject(reason);
                            });
                    } else {
                        this.eventsSubject.next(new OAuthSuccessEvent('token_received'));
                        this.eventsSubject.next(new OAuthSuccessEvent('token_refreshed'));

                        resolve(tokenResponse);
                    }
                },
                (err) => {
                    console.error('Error getting token', err);
                    this.eventsSubject.next(new OAuthErrorEvent('token_refresh_error', err));
                    reject(err);
                }
            );
        });
    }

    /**
     * Checks whether there are tokens in the hash fragment
     * as a result of the implicit flow. These tokens are
     * parsed, validated and used to sign the user in to the
     * current client.
     *
     * @param options Optional options.
     */
    public tryLoginImplicitFlow(options: LoginOptions = null): Promise<boolean> {
        options = options || {};

        let parts: object;

        if (options.customHashFragment) {
            parts = this.urlHelper.getHashFragmentParams(options.customHashFragment);
        } else {
            parts = this.urlHelper.getHashFragmentParams();
        }

        this.debug('parsed url', parts);

        const state = parts['state'];

        let [nonceInState, userState] = this.parseState(state);
        this.state = userState;

        if (parts['error']) {
            this.debug('error trying to login');
            this.handleLoginError(options, parts);
            const err = new OAuthErrorEvent('token_error', {}, parts);
            this.eventsSubject.next(err);
            return Promise.reject(err);
        }

        const accessToken = parts['access_token'];
        const idToken = parts['id_token'];
        const sessionState = parts['session_state'];
        const grantedScopes = parts['scope'];

        if (!this.requestAccessToken && !this.oidc) {
            return Promise.reject(
                'Either requestAccessToken or oidc (or both) must be true.'
            );
        }

        if (this.requestAccessToken && !accessToken) {
            return Promise.resolve(false);
        }
        if (this.requestAccessToken && !options.disableOAuth2StateCheck && !state) {
            return Promise.resolve(false);
        }
        if (this.oidc && !idToken) {
            return Promise.resolve(false);
        }

        if (this.sessionChecksEnabled && !sessionState) {
            this.logger.warn(
                'session checks (Session Status Change Notification) ' +
                'were activated in the configuration but the id_token ' +
                'does not contain a session_state claim'
            );
        }

        if (this.requestAccessToken && !options.disableOAuth2StateCheck) {
            const success = this.validateNonce(nonceInState);

            if (!success) {
                const event = new OAuthErrorEvent('invalid_nonce_in_state', null);
                this.eventsSubject.next(event);
                return Promise.reject(event);
            }
        }

        if (this.requestAccessToken) {
            this.storeAccessTokenResponse(
                accessToken,
                null,
                parts['expires_in'] || this.fallbackAccessTokenExpirationTimeInSec,
                grantedScopes
            );
        }

        if (!this.oidc) {
            this.eventsSubject.next(new OAuthSuccessEvent('token_received'));
            if (this.clearHashAfterLogin && !options.preventClearHashAfterLogin) {
                location.hash = '';
            }

            this.callOnTokenReceivedIfExists(options);
            return Promise.resolve(true);

        }

        return this.processIdToken(idToken, accessToken)
            .then(result => {
                if (options.validationHandler) {
                    return options
                        .validationHandler({
                            accessToken: accessToken,
                            idClaims: result.idTokenClaims,
                            idToken: result.idToken,
                            state: state
                        })
                        .then(_ => result);
                }
                return result;
            })
            .then(result => {
                this.storeIdToken(result);
                this.storeSessionState(sessionState);
                if (this.clearHashAfterLogin && !options.preventClearHashAfterLogin) {
                    location.hash = '';
                }
                this.eventsSubject.next(new OAuthSuccessEvent('token_received'));
                this.callOnTokenReceivedIfExists(options);
                this.inImplicitFlow = false;
                return true;
=======
    return this.processIdToken(idToken, accessToken)
      .then(result => {
        if (options.validationHandler) {
          return options
            .validationHandler({
              accessToken: accessToken,
              idClaims: result.idTokenClaims,
              idToken: result.idToken,
              state: state
>>>>>>> 3c70008e
            })
            .then(_ => result);
        }
        return result;
      })
      .then(result => {
        this.storeIdToken(result);
        this.storeSessionState(sessionState);
        if (this.clearHashAfterLogin && !options.preventClearHashAfterLogin) {
          location.hash = '';
        }
        this.eventsSubject.next(new OAuthSuccessEvent('token_received'));
        this.callOnTokenReceivedIfExists(options);
        this.inImplicitFlow = false;
        return true;
      })
      .catch(reason => {
        this.eventsSubject.next(
          new OAuthErrorEvent('token_validation_error', reason)
        );
        this.logger.error('Error validating tokens');
        this.logger.error(reason);
        return Promise.reject(reason);
      });
  }

  private parseState(state: string): [string, string] {
    let nonce = state;
    let userState = '';

    if (state) {
      const idx = state.indexOf(this.config.nonceStateSeparator);
      if (idx > -1) {
        nonce = state.substr(0, idx);
        userState = state.substr(idx + this.config.nonceStateSeparator.length);
      }
    }
    return [nonce, userState];
  }

  protected validateNonce(nonceInState: string): boolean {
    let savedNonce;

    if (
      this.saveNoncesInLocalStorage &&
      typeof window['localStorage'] !== 'undefined'
    ) {
      savedNonce = localStorage.getItem('nonce');
    } else {
      savedNonce = this._storage.getItem('nonce');
    }

    if (savedNonce !== nonceInState) {
      const err = 'Validating access_token failed, wrong state/nonce.';
      console.error(err, savedNonce, nonceInState);
      return false;
    }
    return true;
  }

  protected storeIdToken(idToken: ParsedIdToken): void {
    this._storage.setItem('id_token', idToken.idToken);
    this._storage.setItem('id_token_claims_obj', idToken.idTokenClaimsJson);
    this._storage.setItem('id_token_expires_at', '' + idToken.idTokenExpiresAt);
    this._storage.setItem('id_token_stored_at', '' + Date.now());
  }

  protected storeSessionState(sessionState: string): void {
    this._storage.setItem('session_state', sessionState);
  }

  protected getSessionState(): string {
    return this._storage.getItem('session_state');
  }

  protected handleLoginError(options: LoginOptions, parts: object): void {
    if (options.onLoginError) {
      options.onLoginError(parts);
    }
    if (this.clearHashAfterLogin && !options.preventClearHashAfterLogin) {
      location.hash = '';
    }
  }

  /**
   * @ignore
   */
  public processIdToken(
    idToken: string,
    accessToken: string,
    skipNonceCheck = false
  ): Promise<ParsedIdToken> {
    const tokenParts = idToken.split('.');
    const headerBase64 = this.padBase64(tokenParts[0]);
    const headerJson = b64DecodeUnicode(headerBase64);
    const header = JSON.parse(headerJson);
    const claimsBase64 = this.padBase64(tokenParts[1]);
    const claimsJson = b64DecodeUnicode(claimsBase64);
    const claims = JSON.parse(claimsJson);

    let savedNonce;
    if (
      this.saveNoncesInLocalStorage &&
      typeof window['localStorage'] !== 'undefined'
    ) {
      savedNonce = localStorage.getItem('nonce');
    } else {
      savedNonce = this._storage.getItem('nonce');
    }

    if (Array.isArray(claims.aud)) {
      if (claims.aud.every(v => v !== this.clientId)) {
        const err = 'Wrong audience: ' + claims.aud.join(',');
        this.logger.warn(err);
        return Promise.reject(err);
      }
    } else {
      if (claims.aud !== this.clientId) {
        const err = 'Wrong audience: ' + claims.aud;
        this.logger.warn(err);
        return Promise.reject(err);
      }
    }

    if (!claims.sub) {
      const err = 'No sub claim in id_token';
      this.logger.warn(err);
      return Promise.reject(err);
    }

    /* For now, we only check whether the sub against
     * silentRefreshSubject when sessionChecksEnabled is on
     * We will reconsider in a later version to do this
     * in every other case too.
     */
    if (
      this.sessionChecksEnabled &&
      this.silentRefreshSubject &&
      this.silentRefreshSubject !== claims['sub']
    ) {
      const err =
        'After refreshing, we got an id_token for another user (sub). ' +
        `Expected sub: ${this.silentRefreshSubject}, received sub: ${claims['sub']}`;

      this.logger.warn(err);
      return Promise.reject(err);
    }

    if (!claims.iat) {
      const err = 'No iat claim in id_token';
      this.logger.warn(err);
      return Promise.reject(err);
    }

    if (!this.skipIssuerCheck && claims.iss !== this.issuer) {
      const err = 'Wrong issuer: ' + claims.iss;
      this.logger.warn(err);
      return Promise.reject(err);
    }

    if (!skipNonceCheck && claims.nonce !== savedNonce) {
      const err = 'Wrong nonce: ' + claims.nonce;
      this.logger.warn(err);
      return Promise.reject(err);
    }
    // at_hash is not applicable to authorization code flow
    // addressing https://github.com/manfredsteyer/angular-oauth2-oidc/issues/661
    // i.e. Based on spec the at_hash check is only true for implicit code flow on Ping Federate
    // https://www.pingidentity.com/developer/en/resources/openid-connect-developers-guide.html
    if (this.hasOwnProperty('responseType') && this.responseType === 'code') {
      this.disableAtHashCheck = true;
    }
    if (
      !this.disableAtHashCheck &&
      this.requestAccessToken &&
      !claims['at_hash']
    ) {
      const err = 'An at_hash is needed!';
      this.logger.warn(err);
      return Promise.reject(err);
    }

    const now = Date.now();
    const issuedAtMSec = claims.iat * 1000;
    const expiresAtMSec = claims.exp * 1000;
    const clockSkewInMSec = (this.clockSkewInSec || 600) * 1000;

    if (
      issuedAtMSec - clockSkewInMSec >= now ||
      expiresAtMSec + clockSkewInMSec <= now
    ) {
      const err = 'Token has expired';
      console.error(err);
      console.error({
        now: now,
        issuedAtMSec: issuedAtMSec,
        expiresAtMSec: expiresAtMSec
      });
      return Promise.reject(err);
    }

    const validationParams: ValidationParams = {
      accessToken: accessToken,
      idToken: idToken,
      jwks: this.jwks,
      idTokenClaims: claims,
      idTokenHeader: header,
      loadKeys: () => this.loadJwks()
    };

    if (this.disableAtHashCheck) {
      return this.checkSignature(validationParams).then(_ => {
        const result: ParsedIdToken = {
          idToken: idToken,
          idTokenClaims: claims,
          idTokenClaimsJson: claimsJson,
          idTokenHeader: header,
          idTokenHeaderJson: headerJson,
          idTokenExpiresAt: expiresAtMSec
        };
        return result;
      });
    }

    return this.checkAtHash(validationParams).then(atHashValid => {
      if (!this.disableAtHashCheck && this.requestAccessToken && !atHashValid) {
        const err = 'Wrong at_hash';
        this.logger.warn(err);
        return Promise.reject(err);
      }

      return this.checkSignature(validationParams).then(_ => {
        const atHashCheckEnabled = !this.disableAtHashCheck;
        const result: ParsedIdToken = {
          idToken: idToken,
          idTokenClaims: claims,
          idTokenClaimsJson: claimsJson,
          idTokenHeader: header,
          idTokenHeaderJson: headerJson,
          idTokenExpiresAt: expiresAtMSec
        };
        if (atHashCheckEnabled) {
          return this.checkAtHash(validationParams).then(atHashValid => {
            if (this.requestAccessToken && !atHashValid) {
              const err = 'Wrong at_hash';
              this.logger.warn(err);
              return Promise.reject(err);
            } else {
              return result;
            }
          });
        } else {
          return result;
        }
      });
    });
  }

  /**
   * Returns the received claims about the user.
   */
  public getIdentityClaims(): object {
    const claims = this._storage.getItem('id_token_claims_obj');
    if (!claims) {
      return null;
    }
    return JSON.parse(claims);
  }

  /**
   * Returns the granted scopes from the server.
   */
  public getGrantedScopes(): object {
    const scopes = this._storage.getItem('granted_scopes');
    if (!scopes) {
      return null;
    }
    return JSON.parse(scopes);
  }

  /**
   * Returns the current id_token.
   */
  public getIdToken(): string {
    return this._storage ? this._storage.getItem('id_token') : null;
  }

  protected padBase64(base64data): string {
    while (base64data.length % 4 !== 0) {
      base64data += '=';
    }
    return base64data;
  }

  /**
   * Returns the current access_token.
   */
  public getAccessToken(): string {
    return this._storage ? this._storage.getItem('access_token') : null;
  }

  public getRefreshToken(): string {
    return this._storage ? this._storage.getItem('refresh_token') : null;
  }

  /**
   * Returns the expiration date of the access_token
   * as milliseconds since 1970.
   */
  public getAccessTokenExpiration(): number {
    if (!this._storage.getItem('expires_at')) {
      return null;
    }
    return parseInt(this._storage.getItem('expires_at'), 10);
  }

  protected getAccessTokenStoredAt(): number {
    return parseInt(this._storage.getItem('access_token_stored_at'), 10);
  }

  protected getIdTokenStoredAt(): number {
    return parseInt(this._storage.getItem('id_token_stored_at'), 10);
  }

  /**
   * Returns the expiration date of the id_token
   * as milliseconds since 1970.
   */
  public getIdTokenExpiration(): number {
    if (!this._storage.getItem('id_token_expires_at')) {
      return null;
    }

    return parseInt(this._storage.getItem('id_token_expires_at'), 10);
  }

  /**
   * Checkes, whether there is a valid access_token.
   */
  public hasValidAccessToken(): boolean {
    if (this.getAccessToken()) {
      const expiresAt = this._storage.getItem('expires_at');
      const now = new Date();
      if (expiresAt && parseInt(expiresAt, 10) < now.getTime()) {
        return false;
      }

      return true;
    }

    return false;
  }

  /**
   * Checks whether there is a valid id_token.
   */
  public hasValidIdToken(): boolean {
    if (this.getIdToken()) {
      const expiresAt = this._storage.getItem('id_token_expires_at');
      const now = new Date();
      if (expiresAt && parseInt(expiresAt, 10) < now.getTime()) {
        return false;
      }

      return true;
    }

    return false;
  }

  /**
   * Retrieve a saved custom property of the TokenReponse object. Only if predefined in authconfig.
   */
  public getCustomTokenResponseProperty(requestedProperty: string): any {
    return this._storage &&
      this.config.customTokenParameters &&
      this.config.customTokenParameters.indexOf(requestedProperty) >= 0 &&
      this._storage.getItem(requestedProperty) !== null
      ? JSON.parse(this._storage.getItem(requestedProperty))
      : null;
  }

  /**
   * Returns the auth-header that can be used
   * to transmit the access_token to a service
   */
  public authorizationHeader(): string {
    return 'Bearer ' + this.getAccessToken();
  }

  /**
   * Removes all tokens and logs the user out.
   * If a logout url is configured, the user is
   * redirected to it with optional state parameter.
   * @param noRedirectToLogoutUrl
   * @param state
   */
  public logOut(noRedirectToLogoutUrl = false, state = ''): void {
    const id_token = this.getIdToken();
    this._storage.removeItem('access_token');
    this._storage.removeItem('id_token');
    this._storage.removeItem('refresh_token');

    if (this.saveNoncesInLocalStorage) {
      localStorage.removeItem('nonce');
      localStorage.removeItem('PKCI_verifier');
    } else {
      this._storage.removeItem('nonce');
      this._storage.removeItem('PKCI_verifier');
    }

    this._storage.removeItem('expires_at');
    this._storage.removeItem('id_token_claims_obj');
    this._storage.removeItem('id_token_expires_at');
    this._storage.removeItem('id_token_stored_at');
    this._storage.removeItem('access_token_stored_at');
    this._storage.removeItem('granted_scopes');
    this._storage.removeItem('session_state');
    if (this.config.customTokenParameters) {
      this.config.customTokenParameters.forEach(customParam =>
        this._storage.removeItem(customParam)
      );
    }
    this.silentRefreshSubject = null;

    this.eventsSubject.next(new OAuthInfoEvent('logout'));

    if (!this.logoutUrl) {
      return;
    }
    if (noRedirectToLogoutUrl) {
      return;
    }

    if (!id_token && !this.postLogoutRedirectUri) {
      return;
    }

    let logoutUrl: string;

    if (!this.validateUrlForHttps(this.logoutUrl)) {
      throw new Error(
        "logoutUrl  must use HTTPS (with TLS), or config value for property 'requireHttps' must be set to 'false' and allow HTTP (without TLS)."
      );
    }

    // For backward compatibility
    if (this.logoutUrl.indexOf('{{') > -1) {
      logoutUrl = this.logoutUrl
        .replace(/\{\{id_token\}\}/, id_token)
        .replace(/\{\{client_id\}\}/, this.clientId);
    } else {
      let params = new HttpParams();

      if (id_token) {
        params = params.set('id_token_hint', id_token);
      }

      const postLogoutUrl = this.postLogoutRedirectUri || this.redirectUri;
      if (postLogoutUrl) {
        params = params.set('post_logout_redirect_uri', postLogoutUrl);

<<<<<<< HEAD
        return [challange, verifier];
    }

    /**
     * Revokes the auth token to secure the vulnarability
     * of the token issued allowing the authorization server to clean
     * up any security credentials associated with the authorization
     */
    public revokeTokenAndLogout(): Promise<any> {
      const revoke_endpoint = this.revocationEndpoint;
      const current_access_token = this.getAccessToken();
      return new Promise((resolve, reject) => {
        fetch(revoke_endpoint, {
          method: 'POST',
          headers:
            {
              'Content-Type': 'application/x-www-form-urlencoded'
            },
          body: `token=${current_access_token}`
        }).then(res => {
          console.log('token successfully revoked');
          this.logOut();
          resolve(res);
        });
      });
    }
=======
        if (state) {
          params = params.set('state', state);
        }
      }

      logoutUrl =
        this.logoutUrl +
        (this.logoutUrl.indexOf('?') > -1 ? '&' : '?') +
        params.toString();
    }
    this.config.openUri(logoutUrl);
  }

  /**
   * @ignore
   */
  public createAndSaveNonce(): Promise<string> {
    const that = this;
    return this.createNonce().then(function(nonce: any) {
      // Use localStorage for nonce if possible
      // localStorage is the only storage who survives a
      // redirect in ALL browsers (also IE)
      // Otherwiese we'd force teams who have to support
      // IE into using localStorage for everything
      if (
        that.saveNoncesInLocalStorage &&
        typeof window['localStorage'] !== 'undefined'
      ) {
        localStorage.setItem('nonce', nonce);
      } else {
        that._storage.setItem('nonce', nonce);
      }
      return nonce;
    });
  }

  /**
   * @ignore
   */
  public ngOnDestroy(): void {
    this.clearAccessTokenTimer();
    this.clearIdTokenTimer();

    this.removeSilentRefreshEventListener();
    const silentRefreshFrame = this.document.getElementById(
      this.silentRefreshIFrameName
    );
    if (silentRefreshFrame) {
      silentRefreshFrame.remove();
    }

    this.stopSessionCheckTimer();
    this.removeSessionCheckEventListener();
    const sessionCheckFrame = this.document.getElementById(
      this.sessionCheckIFrameName
    );
    if (sessionCheckFrame) {
      sessionCheckFrame.remove();
    }
  }

  protected createNonce(): Promise<string> {
    return new Promise(resolve => {
      if (this.rngUrl) {
        throw new Error(
          'createNonce with rng-web-api has not been implemented so far'
        );
      }

      /*
       * This alphabet is from:
       * https://tools.ietf.org/html/rfc7636#section-4.1
       *
       * [A-Z] / [a-z] / [0-9] / "-" / "." / "_" / "~"
       */
      const unreserved =
        'ABCDEFGHIJKLMNOPQRSTUVWXYZabcdefghijklmnopqrstuvwxyz0123456789-._~';
      let size = 45;
      let id = '';

      const crypto =
        typeof self === 'undefined' ? null : self.crypto || self['msCrypto'];
      if (crypto) {
        let bytes = new Uint8Array(size);
        crypto.getRandomValues(bytes);

        // Needed for IE
        if (!bytes.map) {
          (bytes as any).map = Array.prototype.map;
        }

        bytes = bytes.map(x => unreserved.charCodeAt(x % unreserved.length));
        id = String.fromCharCode.apply(null, bytes);
      } else {
        while (0 < size--) {
          id += unreserved[(Math.random() * unreserved.length) | 0];
        }
      }

      resolve(base64UrlEncode(id));
    });
  }

  protected async checkAtHash(params: ValidationParams): Promise<boolean> {
    if (!this.tokenValidationHandler) {
      this.logger.warn(
        'No tokenValidationHandler configured. Cannot check at_hash.'
      );
      return true;
    }
    return this.tokenValidationHandler.validateAtHash(params);
  }

  protected checkSignature(params: ValidationParams): Promise<any> {
    if (!this.tokenValidationHandler) {
      this.logger.warn(
        'No tokenValidationHandler configured. Cannot check signature.'
      );
      return Promise.resolve(null);
    }
    return this.tokenValidationHandler.validateSignature(params);
  }

  /**
   * Start the implicit flow or the code flow,
   * depending on your configuration.
   */
  public initLoginFlow(additionalState = '', params = {}): void {
    if (this.responseType === 'code') {
      return this.initCodeFlow(additionalState, params);
    } else {
      return this.initImplicitFlow(additionalState, params);
    }
  }

  /**
   * Starts the authorization code flow and redirects to user to
   * the auth servers login url.
   */
  public initCodeFlow(additionalState = '', params = {}): void {
    if (this.loginUrl !== '') {
      this.initCodeFlowInternal(additionalState, params);
    } else {
      this.events
        .pipe(filter(e => e.type === 'discovery_document_loaded'))
        .subscribe(_ => this.initCodeFlowInternal(additionalState, params));
    }
  }

  private initCodeFlowInternal(additionalState = '', params = {}): void {
    if (!this.validateUrlForHttps(this.loginUrl)) {
      throw new Error(
        "loginUrl  must use HTTPS (with TLS), or config value for property 'requireHttps' must be set to 'false' and allow HTTP (without TLS)."
      );
    }

    this.createLoginUrl(additionalState, '', null, false, params)
      .then(this.config.openUri)
      .catch(error => {
        console.error('Error in initAuthorizationCodeFlow');
        console.error(error);
      });
  }

  protected async createChallangeVerifierPairForPKCE(): Promise<
    [string, string]
  > {
    if (!this.crypto) {
      throw new Error(
        'PKCE support for code flow needs a CryptoHander. Did you import the OAuthModule using forRoot() ?'
      );
    }

    const verifier = await this.createNonce();
    const challengeRaw = await this.crypto.calcHash(verifier, 'sha-256');
    const challenge = base64UrlEncode(challengeRaw);

    return [challenge, verifier];
  }

  private extractRecognizedCustomParameters(
    tokenResponse: TokenResponse
  ): Map<string, string> {
    let foundParameters: Map<string, string> = new Map<string, string>();
    if (!this.config.customTokenParameters) {
      return foundParameters;
    }
    this.config.customTokenParameters.forEach((recognizedParameter: string) => {
      if (tokenResponse[recognizedParameter]) {
        foundParameters.set(
          recognizedParameter,
          JSON.stringify(tokenResponse[recognizedParameter])
        );
      }
    });
    return foundParameters;
  }
>>>>>>> 3c70008e
}<|MERGE_RESOLUTION|>--- conflicted
+++ resolved
@@ -523,6 +523,7 @@
 
           this.discoveryDocumentLoaded = true;
           this.discoveryDocumentLoadedSubject.next(doc);
+          this.revocationEndpoint = doc.revocation_endpoint;
 
           if (this.sessionChecksEnabled) {
             this.restartSessionChecksIfStillLoggedIn();
@@ -625,6 +626,14 @@
       );
     }
 
+    errors = this.validateUrlFromDiscoveryDocument(doc.revocation_endpoint);
+    if (errors.length > 0) {
+      this.logger.error(
+        'error validating revocation_endpoint in discovery document',
+        errors
+      );
+    }
+
     errors = this.validateUrlFromDiscoveryDocument(doc.userinfo_endpoint);
     if (errors.length > 0) {
       this.logger.error(
@@ -804,7 +813,7 @@
             this.storeAccessTokenResponse(
               tokenResponse.access_token,
               tokenResponse.refresh_token,
-              tokenResponse.expires_in,
+              tokenResponse.expires_in || this.fallbackAccessTokenExpirationTimeInSec,
               tokenResponse.scope,
               this.extractRecognizedCustomParameters(tokenResponse)
             );
@@ -890,7 +899,7 @@
             this.storeAccessTokenResponse(
               tokenResponse.access_token,
               tokenResponse.refresh_token,
-              tokenResponse.expires_in,
+              tokenResponse.expires_in || this.fallbackAccessTokenExpirationTimeInSec,
               tokenResponse.scope,
               this.extractRecognizedCustomParameters(tokenResponse)
             );
@@ -1290,73 +1299,10 @@
 
     this.setupSessionCheckEventListener();
 
-<<<<<<< HEAD
-            this.http.get<OidcDiscoveryDoc>(fullUrl).subscribe(
-                doc => {
-                    if (!this.validateDiscoveryDocument(doc)) {
-                        this.eventsSubject.next(
-                            new OAuthErrorEvent('discovery_document_validation_error', null)
-                        );
-                        reject('discovery_document_validation_error');
-                        return;
-                    }
-
-                    this.loginUrl = doc.authorization_endpoint;
-                    this.logoutUrl = doc.end_session_endpoint || this.logoutUrl;
-                    this.grantTypesSupported = doc.grant_types_supported;
-                    this.issuer = doc.issuer;
-                    this.tokenEndpoint = doc.token_endpoint;
-                    this.userinfoEndpoint = doc.userinfo_endpoint || this.userinfoEndpoint;
-                    this.jwksUri = doc.jwks_uri;
-                    this.sessionCheckIFrameUrl = doc.check_session_iframe || this.sessionCheckIFrameUrl;
-
-                    this.discoveryDocumentLoaded = true;
-                    this.discoveryDocumentLoadedSubject.next(doc);
-                    this.revocationEndpoint = doc.revocation_endpoint;
-
-                    if (this.sessionChecksEnabled) {
-                        this.restartSessionChecksIfStillLoggedIn();
-                    }
-
-                    this.loadJwks()
-                        .then(jwks => {
-                            const result: object = {
-                                discoveryDocument: doc,
-                                jwks: jwks
-                            };
-
-                            const event = new OAuthSuccessEvent(
-                                'discovery_document_loaded',
-                                result
-                            );
-                            this.eventsSubject.next(event);
-                            resolve(event);
-                            return;
-                        })
-                        .catch(err => {
-                            this.eventsSubject.next(
-                                new OAuthErrorEvent('discovery_document_load_error', err)
-                            );
-                            reject(err);
-                            return;
-                        });
-                },
-                err => {
-                    this.logger.error('error loading discovery document', err);
-                    this.eventsSubject.next(
-                        new OAuthErrorEvent('discovery_document_load_error', err)
-                    );
-                    reject(err);
-                }
-            );
-        });
-    }
-=======
     const url = this.sessionCheckIFrameUrl;
     iframe.setAttribute('src', url);
     iframe.style.display = 'none';
     document.body.appendChild(iframe);
->>>>>>> 3c70008e
 
     this.startSessionCheckTimer();
   }
@@ -1409,30 +1355,11 @@
 
     let redirectUri: string;
 
-<<<<<<< HEAD
-        errors = this.validateUrlFromDiscoveryDocument(doc.revocation_endpoint);
-        if (errors.length > 0) {
-          this.logger.error(
-            "error validating revocation_endpoint in discovery document",
-            errors
-          );
-        }
-
-        errors = this.validateUrlFromDiscoveryDocument(doc.userinfo_endpoint);
-        if (errors.length > 0) {
-            this.logger.error(
-                'error validating userinfo_endpoint in discovery document',
-                errors
-            );
-            return false;
-        }
-=======
     if (customRedirectUri) {
       redirectUri = customRedirectUri;
     } else {
       redirectUri = this.redirectUri;
     }
->>>>>>> 3c70008e
 
     const nonce = await this.createAndSaveNonce();
 
@@ -1496,33 +1423,8 @@
         this._storage.setItem('PKCI_verifier', verifier);
       }
 
-<<<<<<< HEAD
-            this.http
-                .post<TokenResponse>(this.tokenEndpoint, params, { headers })
-                .subscribe(
-                    tokenResponse => {
-                        this.debug('tokenResponse', tokenResponse);
-                        this.storeAccessTokenResponse(
-                            tokenResponse.access_token,
-                            tokenResponse.refresh_token,
-                            tokenResponse.expires_in || this.fallbackAccessTokenExpirationTimeInSec,
-                            tokenResponse.scope
-                        );
-
-                        this.eventsSubject.next(new OAuthSuccessEvent('token_received'));
-                        resolve(tokenResponse);
-                    },
-                    err => {
-                        this.logger.error('Error performing password flow', err);
-                        this.eventsSubject.next(new OAuthErrorEvent('token_error', err));
-                        reject(err);
-                    }
-                );
-        });
-=======
       url += '&code_challenge=' + challenge;
       url += '&code_challenge_method=S256';
->>>>>>> 3c70008e
     }
 
     if (loginHint) {
@@ -1533,47 +1435,8 @@
       url += '&resource=' + encodeURIComponent(that.resource);
     }
 
-<<<<<<< HEAD
-            this.http
-                .post<TokenResponse>(this.tokenEndpoint, params, { headers })
-                .pipe(switchMap(tokenResponse => {
-                    if (tokenResponse.id_token) {
-                        return from(this.processIdToken(tokenResponse.id_token, tokenResponse.access_token, true))
-                            .pipe(
-                                tap(result => this.storeIdToken(result)),
-                                map(_ => tokenResponse)
-                            );
-                    } else {
-                        return of(tokenResponse);
-                    }
-                }))
-                .subscribe(
-                    tokenResponse => {
-                        this.debug('refresh tokenResponse', tokenResponse);
-                        this.storeAccessTokenResponse(
-                            tokenResponse.access_token,
-                            tokenResponse.refresh_token,
-                            tokenResponse.expires_in || this.fallbackAccessTokenExpirationTimeInSec,
-                            tokenResponse.scope
-                        );
-
-                        this.eventsSubject.next(new OAuthSuccessEvent('token_received'));
-                        this.eventsSubject.next(new OAuthSuccessEvent('token_refreshed'));
-                        resolve(tokenResponse);
-                    },
-                    err => {
-                        this.logger.error('Error refreshing token', err);
-                        this.eventsSubject.next(
-                            new OAuthErrorEvent('token_refresh_error', err)
-                        );
-                        reject(err);
-                    }
-                );
-        });
-=======
     if (that.oidc) {
       url += '&nonce=' + encodeURIComponent(nonce);
->>>>>>> 3c70008e
     }
 
     if (noPrompt) {
@@ -1875,7 +1738,7 @@
             this.storeAccessTokenResponse(
               tokenResponse.access_token,
               tokenResponse.refresh_token,
-              tokenResponse.expires_in,
+              tokenResponse.expires_in || this.fallbackAccessTokenExpirationTimeInSec,
               tokenResponse.scope,
               this.extractRecognizedCustomParameters(tokenResponse)
             );
@@ -2016,562 +1879,6 @@
       return Promise.resolve(true);
     }
 
-<<<<<<< HEAD
-    protected startSessionCheckTimer(): void {
-        this.stopSessionCheckTimer();
-        this.ngZone.runOutsideAngular(() => {
-            this.sessionCheckTimer = setInterval(
-                this.checkSession.bind(this),
-                this.sessionCheckIntervall
-            );
-        });
-    }
-
-    protected stopSessionCheckTimer(): void {
-        if (this.sessionCheckTimer) {
-            clearInterval(this.sessionCheckTimer);
-            this.sessionCheckTimer = null;
-        }
-    }
-
-    protected checkSession(): void {
-        const iframe: any = document.getElementById(this.sessionCheckIFrameName);
-
-        if (!iframe) {
-            this.logger.warn(
-                'checkSession did not find iframe',
-                this.sessionCheckIFrameName
-            );
-        }
-
-        const sessionState = this.getSessionState();
-
-        if (!sessionState) {
-            this.stopSessionCheckTimer();
-        }
-
-        const message = this.clientId + ' ' + sessionState;
-        iframe.contentWindow.postMessage(message, this.issuer);
-    }
-
-    protected async createLoginUrl(
-        state = '',
-        loginHint = '',
-        customRedirectUri = '',
-        noPrompt = false,
-        params: object = {}
-    ): Promise<string> {
-        const that = this;
-
-        let redirectUri: string;
-
-        if (customRedirectUri) {
-            redirectUri = customRedirectUri;
-        } else {
-            redirectUri = this.redirectUri;
-        }
-
-        const nonce = await this.createAndSaveNonce();
-
-        if (state) {
-            state = nonce + this.config.nonceStateSeparator + state;
-        } else {
-            state = nonce;
-        }
-
-        if (!this.requestAccessToken && !this.oidc) {
-            throw new Error(
-                'Either requestAccessToken or oidc or both must be true'
-            );
-        }
-
-        if (this.config.responseType) {
-            this.responseType = this.config.responseType;
-        } else {
-            if (this.oidc && this.requestAccessToken) {
-                this.responseType = 'id_token token';
-            } else if (this.oidc && !this.requestAccessToken) {
-                this.responseType = 'id_token';
-            } else {
-                this.responseType = 'token';
-            }
-        }
-
-        const seperationChar = that.loginUrl.indexOf('?') > -1 ? '&' : '?';
-
-        let scope = that.scope;
-
-        if (this.oidc && !scope.match(/(^|\s)openid($|\s)/)) {
-            scope = 'openid ' + scope;
-        }
-
-        let url =
-            that.loginUrl +
-            seperationChar +
-            'response_type=' +
-            encodeURIComponent(that.responseType) +
-            '&client_id=' +
-            encodeURIComponent(that.clientId) +
-            '&state=' +
-            encodeURIComponent(state) +
-            '&redirect_uri=' +
-            encodeURIComponent(redirectUri) +
-            '&scope=' +
-            encodeURIComponent(scope);
-
-        if (this.responseType === 'code' && !this.disablePKCE) {
-            const [challenge, verifier] = await this.createChallangeVerifierPairForPKCE();
-            this._storage.setItem('PKCI_verifier', verifier);
-            url += '&code_challenge=' + challenge;
-            url += '&code_challenge_method=S256';
-        }
-
-        if (loginHint) {
-            url += '&login_hint=' + encodeURIComponent(loginHint);
-        }
-
-        if (that.resource) {
-            url += '&resource=' + encodeURIComponent(that.resource);
-        }
-
-        if (that.oidc) {
-            url += '&nonce=' + encodeURIComponent(nonce);
-        }
-
-        if (noPrompt) {
-            url += '&prompt=none';
-        }
-
-        for (const key of Object.keys(params)) {
-            url +=
-                '&' + encodeURIComponent(key) + '=' + encodeURIComponent(params[key]);
-        }
-
-        if (this.customQueryParams) {
-            for (const key of Object.getOwnPropertyNames(this.customQueryParams)) {
-                url +=
-                    '&' + key + '=' + encodeURIComponent(this.customQueryParams[key]);
-            }
-        }
-
-        return url;
-
-    }
-
-    initImplicitFlowInternal(
-        additionalState = '',
-        params: string | object = ''
-    ): void {
-        if (this.inImplicitFlow) {
-            return;
-        }
-
-        this.inImplicitFlow = true;
-
-        if (!this.validateUrlForHttps(this.loginUrl)) {
-            throw new Error(
-                'loginUrl  must use HTTPS (with TLS), or config value for property \'requireHttps\' must be set to \'false\' and allow HTTP (without TLS).'
-            );
-        }
-
-        let addParams: object = {};
-        let loginHint: string = null;
-
-        if (typeof params === 'string') {
-            loginHint = params;
-        } else if (typeof params === 'object') {
-            addParams = params;
-        }
-
-        this.createLoginUrl(additionalState, loginHint, null, false, addParams)
-            .then(this.config.openUri)
-            .catch(error => {
-                console.error('Error in initImplicitFlow', error);
-                this.inImplicitFlow = false;
-            });
-    }
-
-    /**
-     * Starts the implicit flow and redirects to user to
-     * the auth servers' login url.
-     *
-     * @param additionalState Optional state that is passed around.
-     *  You'll find this state in the property `state` after `tryLogin` logged in the user.
-     * @param params Hash with additional parameter. If it is a string, it is used for the
-     *               parameter loginHint (for the sake of compatibility with former versions)
-     */
-    public initImplicitFlow(
-        additionalState = '',
-        params: string | object = ''
-    ): void {
-        if (this.loginUrl !== '') {
-            this.initImplicitFlowInternal(additionalState, params);
-        } else {
-            this.events
-                .pipe(filter(e => e.type === 'discovery_document_loaded'))
-                .subscribe(_ => this.initImplicitFlowInternal(additionalState, params));
-        }
-    }
-
-    /**
-     * Reset current implicit flow
-     *
-     * @description This method allows resetting the current implict flow in order to be initialized again.
-     */
-    public resetImplicitFlow(): void {
-        this.inImplicitFlow = false;
-    }
-
-    protected callOnTokenReceivedIfExists(options: LoginOptions): void {
-        const that = this;
-        if (options.onTokenReceived) {
-            const tokenParams = {
-                idClaims: that.getIdentityClaims(),
-                idToken: that.getIdToken(),
-                accessToken: that.getAccessToken(),
-                state: that.state
-            };
-            options.onTokenReceived(tokenParams);
-        }
-    }
-
-    protected storeAccessTokenResponse(
-        accessToken: string,
-        refreshToken: string,
-        expiresIn: number,
-        grantedScopes: String
-    ): void {
-        this._storage.setItem('access_token', accessToken);
-        if (grantedScopes) {
-            this._storage.setItem('granted_scopes', JSON.stringify(grantedScopes.split('+')));
-        }
-        this._storage.setItem('access_token_stored_at', '' + Date.now());
-        if (expiresIn) {
-            const expiresInMilliSeconds = expiresIn * 1000;
-            const now = new Date();
-            const expiresAt = now.getTime() + expiresInMilliSeconds;
-            this._storage.setItem('expires_at', '' + expiresAt);
-        }
-
-        if (refreshToken) {
-            this._storage.setItem('refresh_token', refreshToken);
-        }
-    }
-
-    /**
-     * Delegates to tryLoginImplicitFlow for the sake of competability
-     * @param options Optional options.
-     */
-    public tryLogin(options: LoginOptions = null): Promise<boolean> {
-        if (this.config.responseType === 'code') {
-            return this.tryLoginCodeFlow(options).then(_ => true);
-        }
-        else {
-            return this.tryLoginImplicitFlow(options);
-        }
-    }
-
-
-
-    private parseQueryString(queryString: string): object {
-        if (!queryString || queryString.length === 0) {
-            return {};
-        }
-
-        if (queryString.charAt(0) === '?') {
-            queryString = queryString.substr(1);
-        }
-
-        return this.urlHelper.parseQueryString(queryString);
-
-
-    }
-
-    public tryLoginCodeFlow(options: LoginOptions = null): Promise<void> {
-        options = options || {};
-
-        const querySource = options.customHashFragment ?
-            options.customHashFragment.substring(1) :
-            window.location.search;
-
-        const parts = this.getCodePartsFromUrl(window.location.search);
-
-        const code = parts['code'];
-        const state = parts['state'];
-
-        if (!options.preventClearHashAfterLogin) {
-            const href = location.href
-                .replace(/[&\?]code=[^&\$]*/, '')
-                .replace(/[&\?]scope=[^&\$]*/, '')
-                .replace(/[&\?]state=[^&\$]*/, '')
-                .replace(/[&\?]session_state=[^&\$]*/, '');
-
-            history.replaceState(null, window.name, href);
-        }
-
-        let [nonceInState, userState] = this.parseState(state);
-        this.state = userState;
-
-        if (parts['error']) {
-            this.debug('error trying to login');
-            this.handleLoginError({}, parts);
-            const err = new OAuthErrorEvent('code_error', {}, parts);
-            this.eventsSubject.next(err);
-            return Promise.reject(err);
-        }
-
-        if (!nonceInState) {
-            return Promise.resolve();
-        }
-
-        const success = this.validateNonce(nonceInState);
-        if (!success) {
-            const event = new OAuthErrorEvent('invalid_nonce_in_state', null);
-            this.eventsSubject.next(event);
-            return Promise.reject(event);
-        }
-
-        if (code) {
-            return new Promise((resolve, reject) => {
-                this.getTokenFromCode(code, options).then(result => {
-                    resolve();
-                }).catch(err => {
-                    reject(err);
-                });
-            });
-        } else {
-            return Promise.resolve();
-        }
-    }
-
-    /**
-    * Retrieve the returned auth code from the redirect uri that has been called.
-    * If required also check hash, as we could use hash location strategy.
-    */
-    private getCodePartsFromUrl(queryString: string): object {
-        if (!queryString || queryString.length === 0) {
-            return this.urlHelper.getHashFragmentParams();
-        }
-
-        // normalize query string
-        if (queryString.charAt(0) === '?') {
-            queryString = queryString.substr(1);
-        }
-
-        return this.urlHelper.parseQueryString(queryString);
-    }
-
-    /**
-     * Get token using an intermediate code. Works for the Authorization Code flow.
-     */
-    private getTokenFromCode(code: string, options: LoginOptions): Promise<object> {
-        let params = new HttpParams()
-            .set('grant_type', 'authorization_code')
-            .set('code', code)
-            .set('redirect_uri', options.customRedirectUri || this.redirectUri);
-
-        if (!this.disablePKCE) {
-            const pkciVerifier = this._storage.getItem('PKCI_verifier');
-
-            if (!pkciVerifier) {
-                console.warn('No PKCI verifier found in oauth storage!');
-            } else {
-                params = params.set('code_verifier', pkciVerifier);
-            }
-        }
-
-        return this.fetchAndProcessToken(params);
-    }
-
-    private fetchAndProcessToken(params: HttpParams): Promise<TokenResponse> {
-
-        this.assertUrlNotNullAndCorrectProtocol(this.tokenEndpoint, 'tokenEndpoint');
-        let headers = new HttpHeaders()
-            .set('Content-Type', 'application/x-www-form-urlencoded');
-
-        if (this.useHttpBasicAuth) {
-            const header = btoa(`${this.clientId}:${this.dummyClientSecret}`);
-            headers = headers.set(
-                'Authorization',
-                'Basic ' + header);
-        }
-
-        if (!this.useHttpBasicAuth) {
-            params = params.set('client_id', this.clientId);
-        }
-
-        if (!this.useHttpBasicAuth && this.dummyClientSecret) {
-            params = params.set('client_secret', this.dummyClientSecret);
-        }
-
-        return new Promise((resolve, reject) => {
-
-            if (this.customQueryParams) {
-                for (let key of Object.getOwnPropertyNames(this.customQueryParams)) {
-                    params = params.set(key, this.customQueryParams[key]);
-                }
-            }
-
-            this.http.post<TokenResponse>(this.tokenEndpoint, params, { headers }).subscribe(
-                (tokenResponse) => {
-                    this.debug('refresh tokenResponse', tokenResponse);
-                    this.storeAccessTokenResponse(
-                        tokenResponse.access_token,
-                        tokenResponse.refresh_token,
-                        tokenResponse.expires_in || this.fallbackAccessTokenExpirationTimeInSec,
-                        tokenResponse.scope);
-
-                    if (this.oidc && tokenResponse.id_token) {
-                        this.processIdToken(tokenResponse.id_token, tokenResponse.access_token).
-                            then(result => {
-                                this.storeIdToken(result);
-
-                                this.eventsSubject.next(new OAuthSuccessEvent('token_received'));
-                                this.eventsSubject.next(new OAuthSuccessEvent('token_refreshed'));
-
-                                resolve(tokenResponse);
-                            })
-                            .catch(reason => {
-                                this.eventsSubject.next(new OAuthErrorEvent('token_validation_error', reason));
-                                console.error('Error validating tokens');
-                                console.error(reason);
-
-                                reject(reason);
-                            });
-                    } else {
-                        this.eventsSubject.next(new OAuthSuccessEvent('token_received'));
-                        this.eventsSubject.next(new OAuthSuccessEvent('token_refreshed'));
-
-                        resolve(tokenResponse);
-                    }
-                },
-                (err) => {
-                    console.error('Error getting token', err);
-                    this.eventsSubject.next(new OAuthErrorEvent('token_refresh_error', err));
-                    reject(err);
-                }
-            );
-        });
-    }
-
-    /**
-     * Checks whether there are tokens in the hash fragment
-     * as a result of the implicit flow. These tokens are
-     * parsed, validated and used to sign the user in to the
-     * current client.
-     *
-     * @param options Optional options.
-     */
-    public tryLoginImplicitFlow(options: LoginOptions = null): Promise<boolean> {
-        options = options || {};
-
-        let parts: object;
-
-        if (options.customHashFragment) {
-            parts = this.urlHelper.getHashFragmentParams(options.customHashFragment);
-        } else {
-            parts = this.urlHelper.getHashFragmentParams();
-        }
-
-        this.debug('parsed url', parts);
-
-        const state = parts['state'];
-
-        let [nonceInState, userState] = this.parseState(state);
-        this.state = userState;
-
-        if (parts['error']) {
-            this.debug('error trying to login');
-            this.handleLoginError(options, parts);
-            const err = new OAuthErrorEvent('token_error', {}, parts);
-            this.eventsSubject.next(err);
-            return Promise.reject(err);
-        }
-
-        const accessToken = parts['access_token'];
-        const idToken = parts['id_token'];
-        const sessionState = parts['session_state'];
-        const grantedScopes = parts['scope'];
-
-        if (!this.requestAccessToken && !this.oidc) {
-            return Promise.reject(
-                'Either requestAccessToken or oidc (or both) must be true.'
-            );
-        }
-
-        if (this.requestAccessToken && !accessToken) {
-            return Promise.resolve(false);
-        }
-        if (this.requestAccessToken && !options.disableOAuth2StateCheck && !state) {
-            return Promise.resolve(false);
-        }
-        if (this.oidc && !idToken) {
-            return Promise.resolve(false);
-        }
-
-        if (this.sessionChecksEnabled && !sessionState) {
-            this.logger.warn(
-                'session checks (Session Status Change Notification) ' +
-                'were activated in the configuration but the id_token ' +
-                'does not contain a session_state claim'
-            );
-        }
-
-        if (this.requestAccessToken && !options.disableOAuth2StateCheck) {
-            const success = this.validateNonce(nonceInState);
-
-            if (!success) {
-                const event = new OAuthErrorEvent('invalid_nonce_in_state', null);
-                this.eventsSubject.next(event);
-                return Promise.reject(event);
-            }
-        }
-
-        if (this.requestAccessToken) {
-            this.storeAccessTokenResponse(
-                accessToken,
-                null,
-                parts['expires_in'] || this.fallbackAccessTokenExpirationTimeInSec,
-                grantedScopes
-            );
-        }
-
-        if (!this.oidc) {
-            this.eventsSubject.next(new OAuthSuccessEvent('token_received'));
-            if (this.clearHashAfterLogin && !options.preventClearHashAfterLogin) {
-                location.hash = '';
-            }
-
-            this.callOnTokenReceivedIfExists(options);
-            return Promise.resolve(true);
-
-        }
-
-        return this.processIdToken(idToken, accessToken)
-            .then(result => {
-                if (options.validationHandler) {
-                    return options
-                        .validationHandler({
-                            accessToken: accessToken,
-                            idClaims: result.idTokenClaims,
-                            idToken: result.idToken,
-                            state: state
-                        })
-                        .then(_ => result);
-                }
-                return result;
-            })
-            .then(result => {
-                this.storeIdToken(result);
-                this.storeSessionState(sessionState);
-                if (this.clearHashAfterLogin && !options.preventClearHashAfterLogin) {
-                    location.hash = '';
-                }
-                this.eventsSubject.next(new OAuthSuccessEvent('token_received'));
-                this.callOnTokenReceivedIfExists(options);
-                this.inImplicitFlow = false;
-                return true;
-=======
     return this.processIdToken(idToken, accessToken)
       .then(result => {
         if (options.validationHandler) {
@@ -2581,7 +1888,6 @@
               idClaims: result.idTokenClaims,
               idToken: result.idToken,
               state: state
->>>>>>> 3c70008e
             })
             .then(_ => result);
         }
@@ -3044,34 +2350,6 @@
       if (postLogoutUrl) {
         params = params.set('post_logout_redirect_uri', postLogoutUrl);
 
-<<<<<<< HEAD
-        return [challange, verifier];
-    }
-
-    /**
-     * Revokes the auth token to secure the vulnarability
-     * of the token issued allowing the authorization server to clean
-     * up any security credentials associated with the authorization
-     */
-    public revokeTokenAndLogout(): Promise<any> {
-      const revoke_endpoint = this.revocationEndpoint;
-      const current_access_token = this.getAccessToken();
-      return new Promise((resolve, reject) => {
-        fetch(revoke_endpoint, {
-          method: 'POST',
-          headers:
-            {
-              'Content-Type': 'application/x-www-form-urlencoded'
-            },
-          body: `token=${current_access_token}`
-        }).then(res => {
-          console.log('token successfully revoked');
-          this.logOut();
-          resolve(res);
-        });
-      });
-    }
-=======
         if (state) {
           params = params.set('state', state);
         }
@@ -3269,5 +2547,28 @@
     });
     return foundParameters;
   }
->>>>>>> 3c70008e
+
+  /**
+  * Revokes the auth token to secure the vulnarability
+  * of the token issued allowing the authorization server to clean
+  * up any security credentials associated with the authorization
+  */
+  public revokeTokenAndLogout(): Promise<any> {
+    const revoke_endpoint = this.revocationEndpoint;
+    const current_access_token = this.getAccessToken();
+    return new Promise((resolve, reject) => {
+      fetch(revoke_endpoint, {
+        method: 'POST',
+        headers:
+          {
+            'Content-Type': 'application/x-www-form-urlencoded'
+          },
+        body: `token=${current_access_token}`
+      }).then(res => {
+        console.log('token successfully revoked');
+        this.logOut();
+        resolve(res);
+      });
+    });
+  }
 }