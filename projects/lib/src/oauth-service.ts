import { Injectable, NgZone, Optional } from '@angular/core';
import { HttpClient, HttpHeaders, HttpParams } from '@angular/common/http';
import { Observable, Subject, Subscription, of, race } from 'rxjs';
import { filter, take, delay, first, tap, map } from 'rxjs/operators';

import {
    ValidationHandler,
    ValidationParams
} from './token-validation/validation-handler';
import { UrlHelperService } from './url-helper.service';
import {
    OAuthEvent,
    OAuthInfoEvent,
    OAuthErrorEvent,
    OAuthSuccessEvent
} from './events';
import {
    OAuthLogger,
    OAuthStorage,
    LoginOptions,
    ParsedIdToken,
    OidcDiscoveryDoc,
    TokenResponse,
    UserInfo
} from './types';
import { b64DecodeUnicode } from './base64-helper';
import { AuthConfig } from './auth.config';
import { WebHttpUrlEncodingCodec } from './encoder';

/**
 * Service for logging in and logging out with
 * OIDC and OAuth2. Supports implicit flow and
 * password flow.
 */
@Injectable()
export class OAuthService extends AuthConfig {
    // Extending AuthConfig ist just for LEGACY reasons
    // to not break existing code.

    /**
     * The ValidationHandler used to validate received
     * id_tokens.
     */
    public tokenValidationHandler: ValidationHandler;

    /**
     * @internal
     * Deprecated:  use property events instead
     */
    public discoveryDocumentLoaded = false;

    /**
     * @internal
     * Deprecated:  use property events instead
     */
    public discoveryDocumentLoaded$: Observable<object>;

    /**
     * Informs about events, like token_received or token_expires.
     * See the string enum EventType for a full list of event types.
     */
    public events: Observable<OAuthEvent>;

    /**
     * The received (passed around) state, when logging
     * in with implicit flow.
     */
    public state? = '';

    protected eventsSubject: Subject<OAuthEvent> = new Subject<OAuthEvent>();
    protected discoveryDocumentLoadedSubject: Subject<object> = new Subject<object>();
    protected silentRefreshPostMessageEventListener: EventListener;
    protected grantTypesSupported: Array<string> = [];
    protected _storage: OAuthStorage;
    protected accessTokenTimeoutSubscription: Subscription;
    protected idTokenTimeoutSubscription: Subscription;
    protected sessionCheckEventListener: EventListener;
    protected jwksUri: string;
    protected sessionCheckTimer: any;
    protected silentRefreshSubject: string;
    protected inImplicitFlow = false;

    constructor(
        protected ngZone: NgZone,
        protected http: HttpClient,
        @Optional() storage: OAuthStorage,
        @Optional() tokenValidationHandler: ValidationHandler,
        @Optional() protected config: AuthConfig,
        protected urlHelper: UrlHelperService,
        protected logger: OAuthLogger,
    ) {
        super();

        this.discoveryDocumentLoaded$ = this.discoveryDocumentLoadedSubject.asObservable();
        this.events = this.eventsSubject.asObservable();

        if (tokenValidationHandler) {
            this.tokenValidationHandler = tokenValidationHandler;
        }

        if (config) {
            this.configure(config);
        }

        try {
            if (storage) {
                this.setStorage(storage);
            } else if (typeof sessionStorage !== 'undefined') {
                this.setStorage(sessionStorage);
            }
        } catch (e) {

            console.error(
                'No OAuthStorage provided and cannot access default (sessionStorage).'
                + 'Consider providing a custom OAuthStorage implementation in your module.',
                e
            );
        }

        this.setupRefreshTimer();
    }

    /**
     * Use this method to configure the service
     * @param config the configuration
     */
    public configure(config: AuthConfig) {
        // For the sake of downward compatibility with
        // original configuration API
        Object.assign(this, new AuthConfig(), config);

        this.config = Object.assign({} as AuthConfig, new AuthConfig(), config);

        if (this.sessionChecksEnabled) {
            this.setupSessionCheck();
        }

        this.configChanged();
    }

    protected configChanged(): void { }

    public restartSessionChecksIfStillLoggedIn(): void {
        if (this.hasValidIdToken()) {
            this.initSessionCheck();
        }
    }

    protected restartRefreshTimerIfStillLoggedIn(): void {
        this.setupExpirationTimers();
    }

    protected setupSessionCheck() {
        this.events.pipe(filter(e => e.type === 'token_received')).subscribe(e => {
            this.initSessionCheck();
        });
    }

    /**
     * Will setup up silent refreshing for when the token is
     * about to expire. When the user is logged out via this.logOut method, the
     * silent refreshing will pause and not refresh the tokens until the user is
     * logged back in via receiving a new token.
     * @param params Additional parameter to pass
<<<<<<< HEAD
     * @param listenTo Setup automatic refresh of a specific token type
     */
    public setupAutomaticSilentRefresh(params: object = {}, listenTo?: 'access_token' | 'id_token' | 'any') {
      let shouldRunSilentRefresh = true;
      this.events.pipe(
        tap((e) => {
          if (e.type === 'token_received') {
            shouldRunSilentRefresh = true;
          } else if (e.type === 'logout') {
            shouldRunSilentRefresh = false;
          }
        }),
        filter(e => e.type === 'token_expires')
      ).subscribe(e => {
        const event = e as OAuthInfoEvent;
        if ((listenTo == null || listenTo === 'any' || event.info === listenTo) && shouldRunSilentRefresh) {
          this.silentRefresh(params).catch(_ => {
            this.debug('Automatic silent refresh did not work');
          });
        }
      });
=======
     * @param noPrompt True if `prompt=none` should be added to the token refresh url
     */
    public setupAutomaticSilentRefresh(params: object = {}, listenTo?: 'access_token' | 'id_token' | 'any', noPrompt = true) {
        this.events.pipe(filter(e => e.type === 'token_expires')).subscribe(e => {
            const event = e as OAuthInfoEvent;
            if ( listenTo == null || listenTo === 'any' || event.info === listenTo ) {
                this.silentRefresh(params, noPrompt).catch(_ => {
                    this.debug('Automatic silent refresh did not work');
                });
            }
        });
>>>>>>> b93e1ffa

      this.restartRefreshTimerIfStillLoggedIn();
    }


    /**
     * Convenience method that first calls `loadDiscoveryDocument(...)` and
     * directly chains using the `then(...)` part of the promise to call
     * the `tryLogin(...)` method.
     *
     * @param options LoginOptions to pass through to `tryLogin(...)`
     */
    public loadDiscoveryDocumentAndTryLogin(options: LoginOptions = null): Promise<boolean> {
        return this.loadDiscoveryDocument().then(doc => {
            return this.tryLogin(options);
        });
    }

    /**
     * Convenience method that first calls `loadDiscoveryDocumentAndTryLogin(...)`
     * and if then chains to `initImplicitFlow()`, but only if there is no valid
     * IdToken or no valid AccessToken.
     *
     * @param options LoginOptions to pass through to `tryLogin(...)`
     */
    public loadDiscoveryDocumentAndLogin(options: LoginOptions = null): Promise<boolean> {
        return this.loadDiscoveryDocumentAndTryLogin(options).then(_ => {
            if (!this.hasValidIdToken() || !this.hasValidAccessToken()) {
                this.initImplicitFlow();
                return false;
            } else {
                return true;
            }
        });
    }

    protected debug(...args): void {
        if (this.showDebugInformation) {
            this.logger.debug.apply(console, args);
        }
    }

    protected validateUrlFromDiscoveryDocument(url: string): string[] {
        const errors: string[] = [];
        const httpsCheck = this.validateUrlForHttps(url);
        const issuerCheck = this.validateUrlAgainstIssuer(url);

        if (!httpsCheck) {
            errors.push(
                'https for all urls required. Also for urls received by discovery.'
            );
        }

        if (!issuerCheck) {
            errors.push(
                'Every url in discovery document has to start with the issuer url.' +
                'Also see property strictDiscoveryDocumentValidation.'
            );
        }

        return errors;
    }

    protected validateUrlForHttps(url: string): boolean {
        if (!url) {
            return true;
        }

        const lcUrl = url.toLowerCase();

        if (this.requireHttps === false) {
            return true;
        }

        if (
            (lcUrl.match(/^http:\/\/localhost($|[:\/])/) ||
                lcUrl.match(/^http:\/\/localhost($|[:\/])/)) &&
            this.requireHttps === 'remoteOnly'
        ) {
            return true;
        }

        return lcUrl.startsWith('https://');
    }

    protected validateUrlAgainstIssuer(url: string) {
        if (!this.strictDiscoveryDocumentValidation) {
            return true;
        }
        if (!url) {
            return true;
        }
        return url.toLowerCase().startsWith(this.issuer.toLowerCase());
    }

    protected setupRefreshTimer(): void {
        if (typeof window === 'undefined') {
            this.debug('timer not supported on this plattform');
            return;
        }

        if (this.hasValidIdToken()) {
            this.clearAccessTokenTimer();
            this.clearIdTokenTimer();
            this.setupExpirationTimers();
        }

        this.events.pipe(filter(e => e.type === 'token_received')).subscribe(_ => {
            this.clearAccessTokenTimer();
            this.clearIdTokenTimer();
            this.setupExpirationTimers();
        });
    }

    protected setupExpirationTimers(): void {
        const idTokenExp = this.getIdTokenExpiration() || Number.MAX_VALUE;
        const accessTokenExp = this.getAccessTokenExpiration() || Number.MAX_VALUE;
        const useAccessTokenExp = accessTokenExp <= idTokenExp;

        if (this.hasValidAccessToken() && useAccessTokenExp) {
            this.setupAccessTokenTimer();
        }

        if (this.hasValidIdToken() && !useAccessTokenExp) {
            this.setupIdTokenTimer();
        }
    }

    protected setupAccessTokenTimer(): void {
        const expiration = this.getAccessTokenExpiration();
        const storedAt = this.getAccessTokenStoredAt();
        const timeout = this.calcTimeout(storedAt, expiration);

        this.ngZone.runOutsideAngular(() => {
            this.accessTokenTimeoutSubscription = of(
                new OAuthInfoEvent('token_expires', 'access_token')
            )
                .pipe(delay(timeout))
                .subscribe(e => {
                    this.ngZone.run(() => {
                        this.eventsSubject.next(e);
                    });
                });
        });
    }

    protected setupIdTokenTimer(): void {
        const expiration = this.getIdTokenExpiration();
        const storedAt = this.getIdTokenStoredAt();
        const timeout = this.calcTimeout(storedAt, expiration);

        this.ngZone.runOutsideAngular(() => {
            this.idTokenTimeoutSubscription = of(
                new OAuthInfoEvent('token_expires', 'id_token')
            )
                .pipe(delay(timeout))
                .subscribe(e => {
                    this.ngZone.run(() => {
                        this.eventsSubject.next(e);
                    });
                });
        });
    }

    protected clearAccessTokenTimer(): void {
        if (this.accessTokenTimeoutSubscription) {
            this.accessTokenTimeoutSubscription.unsubscribe();
        }
    }

    protected clearIdTokenTimer(): void {
        if (this.idTokenTimeoutSubscription) {
            this.idTokenTimeoutSubscription.unsubscribe();
        }
    }

    protected calcTimeout(storedAt: number, expiration: number): number {
        const delta = (expiration - storedAt) * this.timeoutFactor;
        return delta;
    }

    /**
     * DEPRECATED. Use a provider for OAuthStorage instead:
     *
     * 
     * { provide: OAuthStorage, useFactory: oAuthStorageFactory }
     * export function oAuthStorageFactory(): OAuthStorage { return localStorage; }
     *
     * Sets a custom storage used to store the received
     * tokens on client side. By default, the browser's
     * sessionStorage is used.
     * @ignore
     *
     * @param storage
     */
    public setStorage(storage: OAuthStorage): void {
        this._storage = storage;
        this.configChanged();
    }

    /**
     * Loads the discovery document to configure most
     * properties of this service. The url of the discovery
     * document is infered from the issuer's url according
     * to the OpenId Connect spec. To use another url you
     * can pass it to to optional parameter fullUrl.
     *
     * @param fullUrl
     */
    public loadDiscoveryDocument(fullUrl: string = null): Promise<object> {
        return new Promise((resolve, reject) => {
            if (!fullUrl) {
                fullUrl = this.issuer || '';
                if (!fullUrl.endsWith('/')) {
                    fullUrl += '/';
                }
                fullUrl += '.well-known/openid-configuration';
            }

            if (!this.validateUrlForHttps(fullUrl)) {
                reject('issuer must use https, or config value for property requireHttps must allow http');
                return;
            }

            this.http.get<OidcDiscoveryDoc>(fullUrl).subscribe(
                doc => {
                    if (!this.validateDiscoveryDocument(doc)) {
                        this.eventsSubject.next(
                            new OAuthErrorEvent('discovery_document_validation_error', null)
                        );
                        reject('discovery_document_validation_error');
                        return;
                    }

                    this.loginUrl = doc.authorization_endpoint;
                    this.logoutUrl = doc.end_session_endpoint || this.logoutUrl;
                    this.grantTypesSupported = doc.grant_types_supported;
                    this.issuer = doc.issuer;
                    this.tokenEndpoint = doc.token_endpoint;
                    this.userinfoEndpoint = doc.userinfo_endpoint;
                    this.jwksUri = doc.jwks_uri;
                    this.sessionCheckIFrameUrl = doc.check_session_iframe || this.sessionCheckIFrameUrl;

                    this.discoveryDocumentLoaded = true;
                    this.discoveryDocumentLoadedSubject.next(doc);

                    if (this.sessionChecksEnabled) {
                        this.restartSessionChecksIfStillLoggedIn();
                    }

                    this.loadJwks()
                        .then(jwks => {
                            const result: object = {
                                discoveryDocument: doc,
                                jwks: jwks
                            };

                            const event = new OAuthSuccessEvent(
                                'discovery_document_loaded',
                                result
                            );
                            this.eventsSubject.next(event);
                            resolve(event);
                            return;
                        })
                        .catch(err => {
                            this.eventsSubject.next(
                                new OAuthErrorEvent('discovery_document_load_error', err)
                            );
                            reject(err);
                            return;
                        });
                },
                err => {
                    this.logger.error('error loading discovery document', err);
                    this.eventsSubject.next(
                        new OAuthErrorEvent('discovery_document_load_error', err)
                    );
                    reject(err);
                }
            );
        });
    }

    protected loadJwks(): Promise<object> {
        return new Promise<object>((resolve, reject) => {
            if (this.jwksUri) {
                this.http.get(this.jwksUri).subscribe(
                    jwks => {
                        this.jwks = jwks;
                        this.eventsSubject.next(
                            new OAuthSuccessEvent('discovery_document_loaded')
                        );
                        resolve(jwks);
                    },
                    err => {
                        this.logger.error('error loading jwks', err);
                        this.eventsSubject.next(
                            new OAuthErrorEvent('jwks_load_error', err)
                        );
                        reject(err);
                    }
                );
            } else {
                resolve(null);
            }
        });
    }

    protected validateDiscoveryDocument(doc: OidcDiscoveryDoc): boolean {
        let errors: string[];

        if (!this.skipIssuerCheck && doc.issuer !== this.issuer) {
            this.logger.error(
                'invalid issuer in discovery document',
                'expected: ' + this.issuer,
                'current: ' + doc.issuer
            );
            return false;
        }

        errors = this.validateUrlFromDiscoveryDocument(doc.authorization_endpoint);
        if (errors.length > 0) {
            this.logger.error(
                'error validating authorization_endpoint in discovery document',
                errors
            );
            return false;
        }

        errors = this.validateUrlFromDiscoveryDocument(doc.end_session_endpoint);
        if (errors.length > 0) {
            this.logger.error(
                'error validating end_session_endpoint in discovery document',
                errors
            );
            return false;
        }

        errors = this.validateUrlFromDiscoveryDocument(doc.token_endpoint);
        if (errors.length > 0) {
            this.logger.error(
                'error validating token_endpoint in discovery document',
                errors
            );
        }

        errors = this.validateUrlFromDiscoveryDocument(doc.userinfo_endpoint);
        if (errors.length > 0) {
            this.logger.error(
                'error validating userinfo_endpoint in discovery document',
                errors
            );
            return false;
        }

        errors = this.validateUrlFromDiscoveryDocument(doc.jwks_uri);
        if (errors.length > 0) {
            this.logger.error('error validating jwks_uri in discovery document', errors);
            return false;
        }

        if (this.sessionChecksEnabled && !doc.check_session_iframe) {
            this.logger.warn(
                'sessionChecksEnabled is activated but discovery document' +
                ' does not contain a check_session_iframe field'
            );
        }

        return true;
    }

    /**
     * Uses password flow to exchange userName and password for an
     * access_token. After receiving the access_token, this method
     * uses it to query the userinfo endpoint in order to get information
     * about the user in question.
     *
     * When using this, make sure that the property oidc is set to false.
     * Otherwise stricter validations take place that make this operation
     * fail.
     *
     * @param userName
     * @param password
     * @param headers Optional additional http-headers.
     */
    public fetchTokenUsingPasswordFlowAndLoadUserProfile(
        userName: string,
        password: string,
        headers: HttpHeaders = new HttpHeaders()
    ): Promise<object> {
        return this.fetchTokenUsingPasswordFlow(userName, password, headers).then(
            () => this.loadUserProfile()
        );
    }

    /**
     * Loads the user profile by accessing the user info endpoint defined by OpenId Connect.
     *
     * When using this with OAuth2 password flow, make sure that the property oidc is set to false.
     * Otherwise stricter validations take place that make this operation fail.
     */
    public loadUserProfile(): Promise<object> {
        if (!this.hasValidAccessToken()) {
            throw new Error('Can not load User Profile without access_token');
        }
        if (!this.validateUrlForHttps(this.userinfoEndpoint)) {
            throw new Error(
                'userinfoEndpoint must use http, or config value for property requireHttps must allow http'
            );
        }

        return new Promise((resolve, reject) => {
            const headers = new HttpHeaders().set(
                'Authorization',
                'Bearer ' + this.getAccessToken()
            );

            this.http.get<UserInfo>(this.userinfoEndpoint, { headers }).subscribe(
                info => {
                    this.debug('userinfo received', info);

                    const existingClaims = this.getIdentityClaims() || {};

                    if (!this.skipSubjectCheck) {
                        if (
                            this.oidc &&
                            (!existingClaims['sub'] || info.sub !== existingClaims['sub'])
                        ) {
                            const err =
                                'if property oidc is true, the received user-id (sub) has to be the user-id ' +
                                'of the user that has logged in with oidc.\n' +
                                'if you are not using oidc but just oauth2 password flow set oidc to false';

                            reject(err);
                            return;
                        }
                    }

                    info = Object.assign({}, existingClaims, info);

                    this._storage.setItem('id_token_claims_obj', JSON.stringify(info));
                    this.eventsSubject.next(new OAuthSuccessEvent('user_profile_loaded'));
                    resolve(info);
                },
                err => {
                    this.logger.error('error loading user info', err);
                    this.eventsSubject.next(
                        new OAuthErrorEvent('user_profile_load_error', err)
                    );
                    reject(err);
                }
            );
        });
    }

    /**
     * Uses password flow to exchange userName and password for an access_token.
     * @param userName
     * @param password
     * @param headers Optional additional http-headers.
     */
    public fetchTokenUsingPasswordFlow(
        userName: string,
        password: string,
        headers: HttpHeaders = new HttpHeaders()
    ): Promise<object> {
        if (!this.validateUrlForHttps(this.tokenEndpoint)) {
            throw new Error(
                'tokenEndpoint must use http, or config value for property requireHttps must allow http'
            );
        }

        return new Promise((resolve, reject) => {
            /**
             * A `HttpParameterCodec` that uses `encodeURIComponent` and `decodeURIComponent` to
             * serialize and parse URL parameter keys and values.
             *
             * @stable
             */
            let params = new HttpParams({ encoder: new WebHttpUrlEncodingCodec() })
                .set('grant_type', 'password')
                .set('scope', this.scope)
                .set('username', userName)
                .set('password', password);

            if (this.useHttpBasicAuthForPasswordFlow) {
                const header = btoa(`${this.clientId}:${this.dummyClientSecret}`);
                headers = headers.set(
                    'Authorization',
                    'Basic ' + header);
            }

            if (!this.useHttpBasicAuthForPasswordFlow) {
                params = params.set('client_id', this.clientId);
            }

            if (!this.useHttpBasicAuthForPasswordFlow && this.dummyClientSecret) {
                params = params.set('client_secret', this.dummyClientSecret);
            }

            if (this.customQueryParams) {
                for (const key of Object.getOwnPropertyNames(this.customQueryParams)) {
                    params = params.set(key, this.customQueryParams[key]);
                }
            }

            headers = headers.set(
                'Content-Type',
                'application/x-www-form-urlencoded'
            );

            this.http
                .post<TokenResponse>(this.tokenEndpoint, params, { headers })
                .subscribe(
                    tokenResponse => {
                        this.debug('tokenResponse', tokenResponse);
                        this.storeAccessTokenResponse(
                            tokenResponse.access_token,
                            tokenResponse.refresh_token,
                            tokenResponse.expires_in,
                            tokenResponse.scope
                        );

                        this.eventsSubject.next(new OAuthSuccessEvent('token_received'));
                        resolve(tokenResponse);
                    },
                    err => {
                        this.logger.error('Error performing password flow', err);
                        this.eventsSubject.next(new OAuthErrorEvent('token_error', err));
                        reject(err);
                    }
                );
        });
    }

    /**
     * Refreshes the token using a refresh_token.
     * This does not work for implicit flow, b/c
     * there is no refresh_token in this flow.
     * A solution for this is provided by the
     * method silentRefresh.
     */
    public refreshToken(): Promise<object> {
        if (!this.validateUrlForHttps(this.tokenEndpoint)) {
            throw new Error(
                'tokenEndpoint must use http, or config value for property requireHttps must allow http'
            );
        }

        return new Promise((resolve, reject) => {
            let params = new HttpParams()
                .set('grant_type', 'refresh_token')
                .set('client_id', this.clientId)
                .set('scope', this.scope)
                .set('refresh_token', this._storage.getItem('refresh_token'));

            if (this.dummyClientSecret) {
                params = params.set('client_secret', this.dummyClientSecret);
            }

            if (this.customQueryParams) {
                for (const key of Object.getOwnPropertyNames(this.customQueryParams)) {
                    params = params.set(key, this.customQueryParams[key]);
                }
            }

            const headers = new HttpHeaders().set(
                'Content-Type',
                'application/x-www-form-urlencoded'
            );

            this.http
                .post<TokenResponse>(this.tokenEndpoint, params, { headers })
                .subscribe(
                    tokenResponse => {
                        this.debug('refresh tokenResponse', tokenResponse);
                        this.storeAccessTokenResponse(
                            tokenResponse.access_token,
                            tokenResponse.refresh_token,
                            tokenResponse.expires_in,
                            tokenResponse.scope
                        );

                        this.eventsSubject.next(new OAuthSuccessEvent('token_received'));
                        this.eventsSubject.next(new OAuthSuccessEvent('token_refreshed'));
                        resolve(tokenResponse);
                    },
                    err => {
                        this.logger.error('Error performing password flow', err);
                        this.eventsSubject.next(
                            new OAuthErrorEvent('token_refresh_error', err)
                        );
                        reject(err);
                    }
                );
        });
    }

    protected removeSilentRefreshEventListener(): void {
        if (this.silentRefreshPostMessageEventListener) {
            window.removeEventListener(
                'message',
                this.silentRefreshPostMessageEventListener
            );
            this.silentRefreshPostMessageEventListener = null;
        }
    }

    protected setupSilentRefreshEventListener(): void {
        this.removeSilentRefreshEventListener();

        this.silentRefreshPostMessageEventListener = (e: MessageEvent) => {
            const message = this.processMessageEventMessage(e);

            this.tryLogin({
                customHashFragment: message,
                preventClearHashAfterLogin: true,
                onLoginError: err => {
                    this.eventsSubject.next(
                        new OAuthErrorEvent('silent_refresh_error', err)
                    );
                },
                onTokenReceived: () => {
                    this.eventsSubject.next(new OAuthSuccessEvent('silently_refreshed'));
                }
            }).catch(err => this.debug('tryLogin during silent refresh failed', err));
        };

        window.addEventListener(
            'message',
            this.silentRefreshPostMessageEventListener
        );
    }

    /**
     * Performs a silent refresh for implicit flow.
     * Use this method to get new tokens when/before
     * the existing tokens expire.
     */
    public silentRefresh(params: object = {}, noPrompt = true): Promise<OAuthEvent> {
        const claims: object = this.getIdentityClaims() || {};

        if (this.useIdTokenHintForSilentRefresh && this.hasValidIdToken()) {
            params['id_token_hint'] = this.getIdToken();
        }

        if (!this.validateUrlForHttps(this.loginUrl)) {
            throw new Error(
                'tokenEndpoint must use https, or config value for property requireHttps must allow http'
            );
        }

        if (typeof document === 'undefined') {
            throw new Error('silent refresh is not supported on this platform');
        }

        const existingIframe = document.getElementById(
            this.silentRefreshIFrameName
        );

        if (existingIframe) {
            document.body.removeChild(existingIframe);
        }

        this.silentRefreshSubject = claims['sub'];

        const iframe = document.createElement('iframe');
        iframe.id = this.silentRefreshIFrameName;

        this.setupSilentRefreshEventListener();

        const redirectUri = this.silentRefreshRedirectUri || this.redirectUri;
        this.createLoginUrl(null, null, redirectUri, noPrompt, params).then(url => {
            iframe.setAttribute('src', url);

            if (!this.silentRefreshShowIFrame) {
                iframe.style['display'] = 'none';
            }
            document.body.appendChild(iframe);
        });

        const errors = this.events.pipe(
            filter(e => e instanceof OAuthErrorEvent),
            first()
        );
        const success = this.events.pipe(
            filter(e => e.type === 'silently_refreshed'),
            first()
        );
        const timeout = of(
            new OAuthErrorEvent('silent_refresh_timeout', null)
        ).pipe(delay(this.silentRefreshTimeout));

        return race([errors, success, timeout])
            .pipe(
                tap(e => {
                    if (e.type === 'silent_refresh_timeout') {
                        this.eventsSubject.next(e);
                    }
                }),
                map(e => {
                    if (e instanceof OAuthErrorEvent) {
                        throw e;
                    }
                    return e;
                })
            )
            .toPromise();
    }

    public initImplicitFlowInPopup(options?: { height?: number, width?: number }) {
        options = options || {};
        return this.createLoginUrl(null, null, this.silentRefreshRedirectUri, false, {
            display: 'popup'
        }).then(url => {
            return new Promise((resolve, reject) => {
                let windowRef = window.open(url, '_blank', this.calculatePopupFeatures(options));

                const cleanup = () => {
                    window.removeEventListener('message', listener);
                    windowRef.close();
                    windowRef = null;
                };

                const listener = (e: MessageEvent) => {
                    const message = this.processMessageEventMessage(e);

                    this.tryLogin({
                        customHashFragment: message,
                        preventClearHashAfterLogin: true,
                    }).then(() => {
                        cleanup();
                        resolve();
                    }, err => {
                        cleanup();
                        reject(err);
                    });
                };

                window.addEventListener('message', listener);
            });
        });
    }

    protected calculatePopupFeatures(options: { height?: number, width?: number }) {
        // Specify an static height and width and calculate centered position
        const height = options.height || 470;
        const width = options.width || 500;
        const left = (screen.width / 2) - (width / 2);
        const top = (screen.height / 2) - (height / 2);
        return `location=no,toolbar=no,width=${width},height=${height},top=${top},left=${left}`;
    }

    protected processMessageEventMessage(e: MessageEvent) {
        let expectedPrefix = '#';

        if (this.silentRefreshMessagePrefix) {
            expectedPrefix += this.silentRefreshMessagePrefix;
        }

        if (!e || !e.data || typeof e.data !== 'string') {
            return;
        }

        const prefixedMessage: string = e.data;

        if (!prefixedMessage.startsWith(expectedPrefix)) {
            return;
        }

        return '#' + prefixedMessage.substr(expectedPrefix.length);
    }

    protected canPerformSessionCheck(): boolean {
        if (!this.sessionChecksEnabled) {
            return false;
        }
        if (!this.sessionCheckIFrameUrl) {
            console.warn(
                'sessionChecksEnabled is activated but there is no sessionCheckIFrameUrl'
            );
            return false;
        }
        const sessionState = this.getSessionState();
        if (!sessionState) {
            console.warn(
                'sessionChecksEnabled is activated but there is no session_state'
            );
            return false;
        }
        if (typeof document === 'undefined') {
            return false;
        }

        return true;
    }

    protected setupSessionCheckEventListener(): void {
        this.removeSessionCheckEventListener();

        this.sessionCheckEventListener = (e: MessageEvent) => {
            const origin = e.origin.toLowerCase();
            const issuer = this.issuer.toLowerCase();

            this.debug('sessionCheckEventListener');

            if (!issuer.startsWith(origin)) {
                this.debug(
                    'sessionCheckEventListener',
                    'wrong origin',
                    origin,
                    'expected',
                    issuer
                );
            }

            // only run in Angular zone if it is 'changed' or 'error'
            switch (e.data) {
                case 'unchanged':
                    this.handleSessionUnchanged();
                    break;
                case 'changed':
                    this.ngZone.run(() => {
                        this.handleSessionChange();
                    });
                    break;
                case 'error':
                    this.ngZone.run(() => {
                        this.handleSessionError();
                    });
                    break;
            }

            this.debug('got info from session check inframe', e);
        };

        // prevent Angular from refreshing the view on every message (runs in intervals)
        this.ngZone.runOutsideAngular(() => {
            window.addEventListener('message', this.sessionCheckEventListener);
        });
    }

    protected handleSessionUnchanged(): void {
        this.debug('session check', 'session unchanged');
    }

    protected handleSessionChange(): void {
        /* events: session_changed, relogin, stopTimer, logged_out*/
        this.eventsSubject.next(new OAuthInfoEvent('session_changed'));
        this.stopSessionCheckTimer();
        if (this.silentRefreshRedirectUri) {
            this.silentRefresh().catch(_ =>
                this.debug('silent refresh failed after session changed')
            );
            this.waitForSilentRefreshAfterSessionChange();
        } else {
            this.eventsSubject.next(new OAuthInfoEvent('session_terminated'));
            this.logOut(true);
        }
    }

    protected waitForSilentRefreshAfterSessionChange() {
        this.events
            .pipe(
                filter(
                    (e: OAuthEvent) =>
                        e.type === 'silently_refreshed' ||
                        e.type === 'silent_refresh_timeout' ||
                        e.type === 'silent_refresh_error'
                ),
                first()
            )
            .subscribe(e => {
                if (e.type !== 'silently_refreshed') {
                    this.debug('silent refresh did not work after session changed');
                    this.eventsSubject.next(new OAuthInfoEvent('session_terminated'));
                    this.logOut(true);
                }
            });
    }

    protected handleSessionError(): void {
        this.stopSessionCheckTimer();
        this.eventsSubject.next(new OAuthInfoEvent('session_error'));
    }

    protected removeSessionCheckEventListener(): void {
        if (this.sessionCheckEventListener) {
            window.removeEventListener('message', this.sessionCheckEventListener);
            this.sessionCheckEventListener = null;
        }
    }

    protected initSessionCheck(): void {
        if (!this.canPerformSessionCheck()) {
            return;
        }

        const existingIframe = document.getElementById(this.sessionCheckIFrameName);
        if (existingIframe) {
            document.body.removeChild(existingIframe);
        }

        const iframe = document.createElement('iframe');
        iframe.id = this.sessionCheckIFrameName;

        this.setupSessionCheckEventListener();

        const url = this.sessionCheckIFrameUrl;
        iframe.setAttribute('src', url);
        iframe.style.display = 'none';
        document.body.appendChild(iframe);

        this.startSessionCheckTimer();
    }

    protected startSessionCheckTimer(): void {
        this.stopSessionCheckTimer();
        this.ngZone.runOutsideAngular(() => {
            this.sessionCheckTimer = setInterval(
                this.checkSession.bind(this),
                this.sessionCheckIntervall
            );
        });
    }

    protected stopSessionCheckTimer(): void {
        if (this.sessionCheckTimer) {
            clearInterval(this.sessionCheckTimer);
            this.sessionCheckTimer = null;
        }
    }

    protected checkSession(): void {
        const iframe: any = document.getElementById(this.sessionCheckIFrameName);

        if (!iframe) {
            this.logger.warn(
                'checkSession did not find iframe',
                this.sessionCheckIFrameName
            );
        }

        const sessionState = this.getSessionState();

        if (!sessionState) {
            this.stopSessionCheckTimer();
        }

        const message = this.clientId + ' ' + sessionState;
        iframe.contentWindow.postMessage(message, this.issuer);
    }

    protected createLoginUrl(
        state = '',
        loginHint = '',
        customRedirectUri = '',
        noPrompt = false,
        params: object = {}
    ) {
        const that = this;

        let redirectUri: string;

        if (customRedirectUri) {
            redirectUri = customRedirectUri;
        } else {
            redirectUri = this.redirectUri;
        }

        return this.createAndSaveNonce().then((nonce: any) => {
            if (state) {
                state = nonce + this.config.nonceStateSeparator + state;
            } else {
                state = nonce;
            }

            if (!this.requestAccessToken && !this.oidc) {
                throw new Error(
                    'Either requestAccessToken or oidc or both must be true'
                );
            }

            if (this.config.responseType) {
              this.responseType = this.config.responseType;
            } else {
              if (this.oidc && this.requestAccessToken) {
                  this.responseType = 'id_token token';
              } else if (this.oidc && !this.requestAccessToken) {
                  this.responseType = 'id_token';
              } else {
                  this.responseType = 'token';
              }
            }

            const seperationChar = that.loginUrl.indexOf('?') > -1 ? '&' : '?';

            let scope = that.scope;

            if (this.oidc && !scope.match(/(^|\s)openid($|\s)/)) {
                scope = 'openid ' + scope;
            }

            let url =
                that.loginUrl +
                seperationChar +
                'response_type=' +
                encodeURIComponent(that.responseType) +
                '&client_id=' +
                encodeURIComponent(that.clientId) +
                '&state=' +
                encodeURIComponent(state) +
                '&redirect_uri=' +
                encodeURIComponent(redirectUri) +
                '&scope=' +
                encodeURIComponent(scope);

            if (loginHint) {
                url += '&login_hint=' + encodeURIComponent(loginHint);
            }

            if (that.resource) {
                url += '&resource=' + encodeURIComponent(that.resource);
            }

            if (that.oidc) {
                url += '&nonce=' + encodeURIComponent(nonce);
            }

            if (noPrompt) {
                url += '&prompt=none';
            }

            for (const key of Object.keys(params)) {
                url +=
                    '&' + encodeURIComponent(key) + '=' + encodeURIComponent(params[key]);
            }

            if (this.customQueryParams) {
                for (const key of Object.getOwnPropertyNames(this.customQueryParams)) {
                    url +=
                        '&' + key + '=' + encodeURIComponent(this.customQueryParams[key]);
                }
            }

            return url;
        });
    }

    initImplicitFlowInternal(
        additionalState = '',
        params: string | object = ''
    ): void {
        if (this.inImplicitFlow) {
            return;
        }

        this.inImplicitFlow = true;

        if (!this.validateUrlForHttps(this.loginUrl)) {
            throw new Error(
                'loginUrl must use http, or config value for property requireHttps must allow http'
            );
        }

        let addParams: object = {};
        let loginHint: string = null;

        if (typeof params === 'string') {
            loginHint = params;
        } else if (typeof params === 'object') {
            addParams = params;
        }

        this.createLoginUrl(additionalState, loginHint, null, false, addParams)
            .then(function (url) {
                location.href = url;
            })
            .catch(error => {
                console.error('Error in initImplicitFlow', error);
                this.inImplicitFlow = false;
            });
    }

    /**
     * Starts the implicit flow and redirects to user to
     * the auth servers' login url.
     *
     * @param additionalState Optional state that is passed around.
     *  You'll find this state in the property `state` after `tryLogin` logged in the user.
     * @param params Hash with additional parameter. If it is a string, it is used for the
     *               parameter loginHint (for the sake of compatibility with former versions)
     */
    public initImplicitFlow(
        additionalState = '',
        params: string | object = ''
    ): void {
        if (this.loginUrl !== '') {
            this.initImplicitFlowInternal(additionalState, params);
        } else {
            this.events
                .pipe(filter(e => e.type === 'discovery_document_loaded'))
                .subscribe(_ => this.initImplicitFlowInternal(additionalState, params));
        }
    }

    /**
     * Reset current implicit flow
     *
     * @description This method allows resetting the current implict flow in order to be initialized again.
     */
    public resetImplicitFlow(): void {
      this.inImplicitFlow = false;
    }

    protected callOnTokenReceivedIfExists(options: LoginOptions): void {
        const that = this;
        if (options.onTokenReceived) {
            const tokenParams = {
                idClaims: that.getIdentityClaims(),
                idToken: that.getIdToken(),
                accessToken: that.getAccessToken(),
                state: that.state
            };
            options.onTokenReceived(tokenParams);
        }
    }

    protected storeAccessTokenResponse(
        accessToken: string,
        refreshToken: string,
        expiresIn: number,
        grantedScopes: String
    ): void {
        this._storage.setItem('access_token', accessToken);
        if (grantedScopes) {
            this._storage.setItem('granted_scopes', JSON.stringify(grantedScopes.split('+')));
        }
        this._storage.setItem('access_token_stored_at', '' + Date.now());
        if (expiresIn) {
            const expiresInMilliSeconds = expiresIn * 1000;
            const now = new Date();
            const expiresAt = now.getTime() + expiresInMilliSeconds;
            this._storage.setItem('expires_at', '' + expiresAt);
        }

        if (refreshToken) {
            this._storage.setItem('refresh_token', refreshToken);
        }
    }

    /**
     * Checks whether there are tokens in the hash fragment
     * as a result of the implicit flow. These tokens are
     * parsed, validated and used to sign the user in to the
     * current client.
     *
     * @param options Optional options.
     */
    public tryLogin(options: LoginOptions = null): Promise<boolean> {
        options = options || {};

        let parts: object;

        if (options.customHashFragment) {
            parts = this.urlHelper.getHashFragmentParams(options.customHashFragment);
        } else {
            parts = this.urlHelper.getHashFragmentParams();
        }

        this.debug('parsed url', parts);

        const state = parts['state'];
        let nonceInState = state;

        if (state) {
            const idx = state.indexOf(this.config.nonceStateSeparator);

            if (idx > -1) {
                nonceInState = state.substr(0, idx);
                this.state = state.substr(idx + this.config.nonceStateSeparator.length);
            }
        }

        if (parts['error']) {
            this.debug('error trying to login');
            this.handleLoginError(options, parts);
            const err = new OAuthErrorEvent('token_error', {}, parts);
            this.eventsSubject.next(err);
            return Promise.reject(err);
        }

        const accessToken = parts['access_token'];
        const idToken = parts['id_token'];
        const sessionState = parts['session_state'];
        const grantedScopes = parts['scope'];

        if (!this.requestAccessToken && !this.oidc) {
            return Promise.reject(
                'Either requestAccessToken or oidc (or both) must be true.'
            );
        }

        if (this.requestAccessToken && !accessToken) {
            return Promise.resolve(false);
        }
        if (this.requestAccessToken && !options.disableOAuth2StateCheck && !state) {
            return Promise.resolve(false);
        }
        if (this.oidc && !idToken) {
            return Promise.resolve(false);
        }

        if (this.sessionChecksEnabled && !sessionState) {
            this.logger.warn(
                'session checks (Session Status Change Notification) ' +
                'were activated in the configuration but the id_token ' +
                'does not contain a session_state claim'
            );
        }

        if (this.requestAccessToken && !options.disableOAuth2StateCheck) {
            const success = this.validateNonceForAccessToken(
                accessToken,
                nonceInState
            );
            if (!success) {
                const event = new OAuthErrorEvent('invalid_nonce_in_state', null);
                this.eventsSubject.next(event);
                return Promise.reject(event);
            }
        }

        if (this.requestAccessToken) {
            this.storeAccessTokenResponse(
                accessToken,
                null,
                parts['expires_in'] || this.fallbackAccessTokenExpirationTimeInSec,
                grantedScopes
            );
        }

        if (!this.oidc) {
            this.eventsSubject.next(new OAuthSuccessEvent('token_received'));
            if (this.clearHashAfterLogin && !options.preventClearHashAfterLogin) {
                location.hash = '';
            }

            this.callOnTokenReceivedIfExists(options);
            return Promise.resolve(true);

        }

        return this.processIdToken(idToken, accessToken)
            .then(result => {
                if (options.validationHandler) {
                    return options
                        .validationHandler({
                            accessToken: accessToken,
                            idClaims: result.idTokenClaims,
                            idToken: result.idToken,
                            state: state
                        })
                        .then(_ => result);
                }
                return result;
            })
            .then(result => {
                this.storeIdToken(result);
                this.storeSessionState(sessionState);
                if (this.clearHashAfterLogin) {
                    location.hash = '';
                }
                this.eventsSubject.next(new OAuthSuccessEvent('token_received'));
                this.callOnTokenReceivedIfExists(options);
                this.inImplicitFlow = false;
                return true;
            })
            .catch(reason => {
                this.eventsSubject.next(
                    new OAuthErrorEvent('token_validation_error', reason)
                );
                this.logger.error('Error validating tokens');
                this.logger.error(reason);
                return Promise.reject(reason);
            });
    }

    protected validateNonceForAccessToken(
        accessToken: string,
        nonceInState: string
    ): boolean {
        const savedNonce = this._storage.getItem('nonce');
        if (savedNonce !== nonceInState) {
            const err = 'Validating access_token failed, wrong state/nonce.';
            console.error(err, savedNonce, nonceInState);
            return false;
        }
        return true;
    }

    protected storeIdToken(idToken: ParsedIdToken) {
        this._storage.setItem('id_token', idToken.idToken);
        this._storage.setItem('id_token_claims_obj', idToken.idTokenClaimsJson);
        this._storage.setItem('id_token_expires_at', '' + idToken.idTokenExpiresAt);
        this._storage.setItem('id_token_stored_at', '' + Date.now());
    }

    protected storeSessionState(sessionState: string): void {
        this._storage.setItem('session_state', sessionState);
    }

    protected getSessionState(): string {
        return this._storage.getItem('session_state');
    }

    protected handleLoginError(options: LoginOptions, parts: object): void {
        if (options.onLoginError) {
            options.onLoginError(parts);
        }
        if (this.clearHashAfterLogin) {
            location.hash = '';
        }
    }

    /**
     * @ignore
     */
    public processIdToken(
        idToken: string,
        accessToken: string
    ): Promise<ParsedIdToken> {
        const tokenParts = idToken.split('.');
        const headerBase64 = this.padBase64(tokenParts[0]);
        const headerJson = b64DecodeUnicode(headerBase64);
        const header = JSON.parse(headerJson);
        const claimsBase64 = this.padBase64(tokenParts[1]);
        const claimsJson = b64DecodeUnicode(claimsBase64);
        const claims = JSON.parse(claimsJson);
        const savedNonce = this._storage.getItem('nonce');

        if (Array.isArray(claims.aud)) {
            if (claims.aud.every(v => v !== this.clientId)) {
                const err = 'Wrong audience: ' + claims.aud.join(',');
                this.logger.warn(err);
                return Promise.reject(err);
            }
        } else {
            if (claims.aud !== this.clientId) {
                const err = 'Wrong audience: ' + claims.aud;
                this.logger.warn(err);
                return Promise.reject(err);
            }
        }

        if (!claims.sub) {
            const err = 'No sub claim in id_token';
            this.logger.warn(err);
            return Promise.reject(err);
        }

        /* For now, we only check whether the sub against
         * silentRefreshSubject when sessionChecksEnabled is on
         * We will reconsider in a later version to do this
         * in every other case too.
         */
        if (
            this.sessionChecksEnabled &&
            this.silentRefreshSubject &&
            this.silentRefreshSubject !== claims['sub']
        ) {
            const err =
                'After refreshing, we got an id_token for another user (sub). ' +
                `Expected sub: ${this.silentRefreshSubject}, received sub: ${
                claims['sub']
                }`;

            this.logger.warn(err);
            return Promise.reject(err);
        }

        if (!claims.iat) {
            const err = 'No iat claim in id_token';
            this.logger.warn(err);
            return Promise.reject(err);
        }

        if (!this.skipIssuerCheck && claims.iss !== this.issuer) {
            const err = 'Wrong issuer: ' + claims.iss;
            this.logger.warn(err);
            return Promise.reject(err);
        }

        if (claims.nonce !== savedNonce) {
            const err = 'Wrong nonce: ' + claims.nonce;
            this.logger.warn(err);
            return Promise.reject(err);
        }

        if (
            !this.disableAtHashCheck &&
            this.requestAccessToken &&
            !claims['at_hash']
        ) {
            const err = 'An at_hash is needed!';
            this.logger.warn(err);
            return Promise.reject(err);
        }

        const now = Date.now();
        const issuedAtMSec = claims.iat * 1000;
        const expiresAtMSec = claims.exp * 1000;
        const clockSkewInMSec = (this.clockSkewInSec || 600) * 1000;

        if (
            issuedAtMSec - clockSkewInMSec >= now ||
            expiresAtMSec + clockSkewInMSec <= now
        ) {
            const err = 'Token has expired';
            console.error(err);
            console.error({
                now: now,
                issuedAtMSec: issuedAtMSec,
                expiresAtMSec: expiresAtMSec
            });
            return Promise.reject(err);
        }

        const validationParams: ValidationParams = {
            accessToken: accessToken,
            idToken: idToken,
            jwks: this.jwks,
            idTokenClaims: claims,
            idTokenHeader: header,
            loadKeys: () => this.loadJwks()
        };


        return this.checkAtHash(validationParams)
          .then(atHashValid => {
            if (
              !this.disableAtHashCheck &&
              this.requestAccessToken &&
              !atHashValid
          ) {
              const err = 'Wrong at_hash';
              this.logger.warn(err);
              return Promise.reject(err);
          }

          return this.checkSignature(validationParams).then(_ => {
              const result: ParsedIdToken = {
                  idToken: idToken,
                  idTokenClaims: claims,
                  idTokenClaimsJson: claimsJson,
                  idTokenHeader: header,
                  idTokenHeaderJson: headerJson,
                  idTokenExpiresAt: expiresAtMSec
              };
              return result;
          });

        });
    }

    /**
     * Returns the received claims about the user.
     */
    public getIdentityClaims(): object {
        const claims = this._storage.getItem('id_token_claims_obj');
        if (!claims) {
            return null;
        }
        return JSON.parse(claims);
    }

    /**
     * Returns the granted scopes from the server.
     */
    public getGrantedScopes(): object {
        const scopes = this._storage.getItem('granted_scopes');
        if (!scopes) {
            return null;
        }
        return JSON.parse(scopes);
    }

    /**
     * Returns the current id_token.
     */
    public getIdToken(): string {
        return this._storage
            ? this._storage.getItem('id_token')
            : null;
    }

    protected padBase64(base64data): string {
        while (base64data.length % 4 !== 0) {
            base64data += '=';
        }
        return base64data;
    }

    /**
     * Returns the current access_token.
     */
    public getAccessToken(): string {
        return this._storage.getItem('access_token');
    }

    public getRefreshToken(): string {
        return this._storage.getItem('refresh_token');
    }

    /**
     * Returns the expiration date of the access_token
     * as milliseconds since 1970.
     */
    public getAccessTokenExpiration(): number {
        if (!this._storage.getItem('expires_at')) {
            return null;
        }
        return parseInt(this._storage.getItem('expires_at'), 10);
    }

    protected getAccessTokenStoredAt(): number {
        return parseInt(this._storage.getItem('access_token_stored_at'), 10);
    }

    protected getIdTokenStoredAt(): number {
        return parseInt(this._storage.getItem('id_token_stored_at'), 10);
    }

    /**
     * Returns the expiration date of the id_token
     * as milliseconds since 1970.
     */
    public getIdTokenExpiration(): number {
        if (!this._storage.getItem('id_token_expires_at')) {
            return null;
        }

        return parseInt(this._storage.getItem('id_token_expires_at'), 10);
    }

    /**
     * Checkes, whether there is a valid access_token.
     */
    public hasValidAccessToken(): boolean {
        if (this.getAccessToken()) {
            const expiresAt = this._storage.getItem('expires_at');
            const now = new Date();
            if (expiresAt && parseInt(expiresAt, 10) < now.getTime()) {
                return false;
            }

            return true;
        }

        return false;
    }

    /**
     * Checks whether there is a valid id_token.
     */
    public hasValidIdToken(): boolean {
        if (this.getIdToken()) {
            const expiresAt = this._storage.getItem('id_token_expires_at');
            const now = new Date();
            if (expiresAt && parseInt(expiresAt, 10) < now.getTime()) {
                return false;
            }

            return true;
        }

        return false;
    }

    /**
     * Returns the auth-header that can be used
     * to transmit the access_token to a service
     */
    public authorizationHeader(): string {
        return 'Bearer ' + this.getAccessToken();
    }

    /**
     * Removes all tokens and logs the user out.
     * If a logout url is configured, the user is
     * redirected to it.
     * @param noRedirectToLogoutUrl
     */
    public logOut(noRedirectToLogoutUrl = false): void {
        const id_token = this.getIdToken();
        this._storage.removeItem('access_token');
        this._storage.removeItem('id_token');
        this._storage.removeItem('refresh_token');
        this._storage.removeItem('nonce');
        this._storage.removeItem('expires_at');
        this._storage.removeItem('id_token_claims_obj');
        this._storage.removeItem('id_token_expires_at');
        this._storage.removeItem('id_token_stored_at');
        this._storage.removeItem('access_token_stored_at');
        this._storage.removeItem('granted_scopes');
        this._storage.removeItem('session_state');

        this.silentRefreshSubject = null;

        this.eventsSubject.next(new OAuthInfoEvent('logout'));

        if (!this.logoutUrl) {
            return;
        }
        if (noRedirectToLogoutUrl) {
            return;
        }

        if (!id_token && !this.postLogoutRedirectUri) {
            return;
        }

        let logoutUrl: string;

        if (!this.validateUrlForHttps(this.logoutUrl)) {
            throw new Error(
                'logoutUrl must use http, or config value for property requireHttps must allow http'
            );
        }

        // For backward compatibility
        if (this.logoutUrl.indexOf('{{') > -1) {
            logoutUrl = this.logoutUrl
                .replace(/\{\{id_token\}\}/, id_token)
                .replace(/\{\{client_id\}\}/, this.clientId);
        } else {

            let params = new HttpParams();

            if (id_token) {
                params = params.set('id_token_hint', id_token);
            }

            const postLogoutUrl = this.postLogoutRedirectUri || this.redirectUri;
            if (postLogoutUrl) {
                params = params.set('post_logout_redirect_uri', postLogoutUrl);
            }

            logoutUrl =
                this.logoutUrl +
                (this.logoutUrl.indexOf('?') > -1 ? '&' : '?') +
                params.toString();
        }
        location.href = logoutUrl;
    }

    /**
     * @ignore
     */
    public createAndSaveNonce(): Promise<string> {
        const that = this;
        return this.createNonce().then(function (nonce: any) {
            that._storage.setItem('nonce', nonce);
            return nonce;
        });
    }

    protected createNonce(): Promise<string> {
        return new Promise((resolve) => {
            if (this.rngUrl) {
                throw new Error(
                    'createNonce with rng-web-api has not been implemented so far'
                );
            }

            /*
             * This alphabet uses a-z A-Z 0-9 _- symbols.
             * Symbols order was changed for better gzip compression.
             */
            const url = 'Uint8ArdomValuesObj012345679BCDEFGHIJKLMNPQRSTWXYZ_cfghkpqvwxyz-';
            let size = 40;
            let id = '';

            const crypto = self.crypto || self.msCrypto;
            if (crypto) {
                const bytes = crypto.getRandomValues(new Uint8Array(size));
                while (0 < size--) {
                    id += url[bytes[size] & 63];
                }
            } else {
                while (0 < size--) {
                    id += url[Math.random() * 64 | 0];
                }
            }

            resolve(id);
        });
    }

    protected async checkAtHash(params: ValidationParams): Promise<boolean> {
        if (!this.tokenValidationHandler) {
            this.logger.warn(
                'No tokenValidationHandler configured. Cannot check at_hash.'
            );
            return true;
        }
        return this.tokenValidationHandler.validateAtHash(params);
    }

    protected checkSignature(params: ValidationParams): Promise<any> {
        if (!this.tokenValidationHandler) {
            this.logger.warn(
                'No tokenValidationHandler configured. Cannot check signature.'
            );
            return Promise.resolve(null);
        }
        return this.tokenValidationHandler.validateSignature(params);
    }
}<|MERGE_RESOLUTION|>--- conflicted
+++ resolved
@@ -162,10 +162,9 @@
      * silent refreshing will pause and not refresh the tokens until the user is
      * logged back in via receiving a new token.
      * @param params Additional parameter to pass
-<<<<<<< HEAD
      * @param listenTo Setup automatic refresh of a specific token type
      */
-    public setupAutomaticSilentRefresh(params: object = {}, listenTo?: 'access_token' | 'id_token' | 'any') {
+    public setupAutomaticSilentRefresh(params: object = {}, listenTo?: 'access_token' | 'id_token' | 'any', noPrompt = true) {
       let shouldRunSilentRefresh = true;
       this.events.pipe(
         tap((e) => {
@@ -179,24 +178,11 @@
       ).subscribe(e => {
         const event = e as OAuthInfoEvent;
         if ((listenTo == null || listenTo === 'any' || event.info === listenTo) && shouldRunSilentRefresh) {
-          this.silentRefresh(params).catch(_ => {
+          this.silentRefresh(params, noPrompt).catch(_ => {
             this.debug('Automatic silent refresh did not work');
           });
         }
       });
-=======
-     * @param noPrompt True if `prompt=none` should be added to the token refresh url
-     */
-    public setupAutomaticSilentRefresh(params: object = {}, listenTo?: 'access_token' | 'id_token' | 'any', noPrompt = true) {
-        this.events.pipe(filter(e => e.type === 'token_expires')).subscribe(e => {
-            const event = e as OAuthInfoEvent;
-            if ( listenTo == null || listenTo === 'any' || event.info === listenTo ) {
-                this.silentRefresh(params, noPrompt).catch(_ => {
-                    this.debug('Automatic silent refresh did not work');
-                });
-            }
-        });
->>>>>>> b93e1ffa
 
       this.restartRefreshTimerIfStillLoggedIn();
     }
