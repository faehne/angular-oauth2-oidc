import { Injectable, NgZone, Optional } from '@angular/core';
import { HttpClient, HttpHeaders, HttpParams } from '@angular/common/http';
import { Observable, Subject, Subscription, of, race } from 'rxjs';
import { filter, take, delay, first, tap, map } from 'rxjs/operators';

import {
    ValidationHandler,
    ValidationParams
} from './token-validation/validation-handler';
import { UrlHelperService } from './url-helper.service';
import {
    OAuthEvent,
    OAuthInfoEvent,
    OAuthErrorEvent,
    OAuthSuccessEvent
} from './events';
import {
    OAuthLogger,
    OAuthStorage,
    LoginOptions,
    ParsedIdToken,
    OidcDiscoveryDoc,
    TokenResponse,
    UserInfo
} from './types';
import { b64DecodeUnicode } from './base64-helper';
import { AuthConfig } from './auth.config';
import { WebHttpUrlEncodingCodec } from './encoder';

/**
 * Service for logging in and logging out with
 * OIDC and OAuth2. Supports implicit flow and
 * password flow.
 */
@Injectable()
export class OAuthService extends AuthConfig {
    // Extending AuthConfig ist just for LEGACY reasons
    // to not break existing code.

    /**
     * The ValidationHandler used to validate received
     * id_tokens.
     */
    public tokenValidationHandler: ValidationHandler;

    /**
     * @internal
     * Deprecated:  use property events instead
     */
    public discoveryDocumentLoaded = false;

    /**
     * @internal
     * Deprecated:  use property events instead
     */
    public discoveryDocumentLoaded$: Observable<object>;

    /**
     * Informs about events, like token_received or token_expires.
     * See the string enum EventType for a full list of event types.
     */
    public events: Observable<OAuthEvent>;

    /**
     * The received (passed around) state, when logging
     * in with implicit flow.
     */
    public state? = '';

    private eventsSubject: Subject<OAuthEvent> = new Subject<OAuthEvent>();
    private discoveryDocumentLoadedSubject: Subject<object> = new Subject<object>();
    private silentRefreshPostMessageEventListener: EventListener;
    private grantTypesSupported: Array<string> = [];
    private _storage: OAuthStorage;
    private accessTokenTimeoutSubscription: Subscription;
    private idTokenTimeoutSubscription: Subscription;
    private sessionCheckEventListener: EventListener;
    private jwksUri: string;
    private sessionCheckTimer: any;
    private silentRefreshSubject: string;
    private inImplicitFlow = false;

    constructor(
        private ngZone: NgZone,
        private http: HttpClient,
        @Optional() storage: OAuthStorage,
        @Optional() tokenValidationHandler: ValidationHandler,
        @Optional() private config: AuthConfig,
        private urlHelper: UrlHelperService,
        private logger: OAuthLogger,
    ) {
        super();

        this.discoveryDocumentLoaded$ = this.discoveryDocumentLoadedSubject.asObservable();
        this.events = this.eventsSubject.asObservable();

        if (tokenValidationHandler) {
            this.tokenValidationHandler = tokenValidationHandler;
        }

        if (config) {
            this.configure(config);
        }

        try {
            if (storage) {
                this.setStorage(storage);
            } else if (typeof sessionStorage !== 'undefined') {
                this.setStorage(sessionStorage);
            }
        } catch (e) {

            console.error(
                'No OAuthStorage provided and cannot access default (sessionStorage).'
                + 'Consider providing a custom OAuthStorage implementation in your module.',
                e
            );
        }

        this.setupRefreshTimer();
    }

    /**
     * Use this method to configure the service
     * @param config the configuration
     */
    public configure(config: AuthConfig) {
        // For the sake of downward compatibility with
        // original configuration API
        Object.assign(this, new AuthConfig(), config);

        this.config = Object.assign({} as AuthConfig, new AuthConfig(), config);

        if (this.sessionChecksEnabled) {
            this.setupSessionCheck();
        }

        this.configChanged();
    }

    private configChanged(): void { }

    public restartSessionChecksIfStillLoggedIn(): void {
        if (this.hasValidIdToken()) {
            this.initSessionCheck();
        }
    }

    private restartRefreshTimerIfStillLoggedIn(): void {
        this.setupExpirationTimers();
    }

    private setupSessionCheck() {
        this.events.pipe(filter(e => e.type === 'token_received')).subscribe(e => {
            this.initSessionCheck();
        });
    }

    /**
     * Will setup up silent refreshing for when the token is
     * about to expire.
     * @param params Additional parameter to pass
     */
    public setupAutomaticSilentRefresh(params: object = {}) {
        this.events.pipe(filter(e => e.type === 'token_expires')).subscribe(e => {
            this.silentRefresh(params).catch(_ => {
                this.debug('Automatic silent refresh did not work');
            });
        });

        this.restartRefreshTimerIfStillLoggedIn();
    }


    /**
     * Convenience method that first calls `loadDiscoveryDocument(...)` and
     * directly chains using the `then(...)` part of the promise to call
     * the `tryLogin(...)` method.
     *
     * @param options LoginOptions to pass through to `tryLogin(...)`
     */
    public loadDiscoveryDocumentAndTryLogin(options: LoginOptions = null): Promise<boolean> {
        return this.loadDiscoveryDocument().then(doc => {
            return this.tryLogin(options);
        });
    }

    /**
     * Convenience method that first calls `loadDiscoveryDocumentAndTryLogin(...)`
     * and if then chains to `initImplicitFlow()`, but only if there is no valid
     * IdToken or no valid AccessToken.
     *
     * @param options LoginOptions to pass through to `tryLogin(...)`
     */
    public loadDiscoveryDocumentAndLogin(options: LoginOptions = null): Promise<boolean> {
        return this.loadDiscoveryDocumentAndTryLogin(options).then(_ => {
            if (!this.hasValidIdToken() || !this.hasValidAccessToken()) {
                this.initImplicitFlow();
                return false;
            } else {
                return true;
            }
        });
    }

    private debug(...args): void {
        if (this.showDebugInformation) {
            this.logger.debug.apply(console, args);
        }
    }

    private validateUrlFromDiscoveryDocument(url: string): string[] {
        const errors: string[] = [];
        const httpsCheck = this.validateUrlForHttps(url);
        const issuerCheck = this.validateUrlAgainstIssuer(url);

        if (!httpsCheck) {
            errors.push(
                'https for all urls required. Also for urls received by discovery.'
            );
        }

        if (!issuerCheck) {
            errors.push(
                'Every url in discovery document has to start with the issuer url.' +
                'Also see property strictDiscoveryDocumentValidation.'
            );
        }

        return errors;
    }

    private validateUrlForHttps(url: string): boolean {
        if (!url) {
            return true;
        }

        const lcUrl = url.toLowerCase();

        if (this.requireHttps === false) {
            return true;
        }

        if (
            (lcUrl.match(/^http:\/\/localhost($|[:\/])/) ||
                lcUrl.match(/^http:\/\/localhost($|[:\/])/)) &&
            this.requireHttps === 'remoteOnly'
        ) {
            return true;
        }

        return lcUrl.startsWith('https://');
    }

    private validateUrlAgainstIssuer(url: string) {
        if (!this.strictDiscoveryDocumentValidation) {
            return true;
        }
        if (!url) {
            return true;
        }
        return url.toLowerCase().startsWith(this.issuer.toLowerCase());
    }

    private setupRefreshTimer(): void {
        if (typeof window === 'undefined') {
            this.debug('timer not supported on this plattform');
            return;
        }

        if (this.hasValidIdToken()) {
            this.clearAccessTokenTimer();
            this.clearIdTokenTimer();
            this.setupExpirationTimers();
        }

        this.events.pipe(filter(e => e.type === 'token_received')).subscribe(_ => {
            this.clearAccessTokenTimer();
            this.clearIdTokenTimer();
            this.setupExpirationTimers();
        });
    }

    private setupExpirationTimers(): void {
        const idTokenExp = this.getIdTokenExpiration() || Number.MAX_VALUE;
        const accessTokenExp = this.getAccessTokenExpiration() || Number.MAX_VALUE;
        const useAccessTokenExp = accessTokenExp <= idTokenExp;

        if (this.hasValidAccessToken() && useAccessTokenExp) {
            this.setupAccessTokenTimer();
        }

        if (this.hasValidIdToken() && !useAccessTokenExp) {
            this.setupIdTokenTimer();
        }
    }

    private setupAccessTokenTimer(): void {
        const expiration = this.getAccessTokenExpiration();
        const storedAt = this.getAccessTokenStoredAt();
        const timeout = this.calcTimeout(storedAt, expiration);

        this.ngZone.runOutsideAngular(() => {
            this.accessTokenTimeoutSubscription = of(
                new OAuthInfoEvent('token_expires', 'access_token')
            )
                .pipe(delay(timeout))
                .subscribe(e => {
                    this.ngZone.run(() => {
                        this.eventsSubject.next(e);
                    });
                });
        });
    }

    private setupIdTokenTimer(): void {
        const expiration = this.getIdTokenExpiration();
        const storedAt = this.getIdTokenStoredAt();
        const timeout = this.calcTimeout(storedAt, expiration);

        this.ngZone.runOutsideAngular(() => {
            this.idTokenTimeoutSubscription = of(
                new OAuthInfoEvent('token_expires', 'id_token')
            )
                .pipe(delay(timeout))
                .subscribe(e => {
                    this.ngZone.run(() => {
                        this.eventsSubject.next(e);
                    });
                });
        });
    }

    private clearAccessTokenTimer(): void {
        if (this.accessTokenTimeoutSubscription) {
            this.accessTokenTimeoutSubscription.unsubscribe();
        }
    }

    private clearIdTokenTimer(): void {
        if (this.idTokenTimeoutSubscription) {
            this.idTokenTimeoutSubscription.unsubscribe();
        }
    }

    private calcTimeout(storedAt: number, expiration: number): number {
        const delta = (expiration - storedAt) * this.timeoutFactor;
        return delta;
    }

    /**
     * DEPRECATED. Use a provider for OAuthStorage instead:
     *
     * { provide: OAuthStorage, useValue: localStorage }
     *
     * Sets a custom storage used to store the received
     * tokens on client side. By default, the browser's
     * sessionStorage is used.
     * @ignore
     *
     * @param storage
     */
    public setStorage(storage: OAuthStorage): void {
        this._storage = storage;
        this.configChanged();
    }

    /**
     * Loads the discovery document to configure most
     * properties of this service. The url of the discovery
     * document is infered from the issuer's url according
     * to the OpenId Connect spec. To use another url you
     * can pass it to to optional parameter fullUrl.
     *
     * @param fullUrl
     */
    public loadDiscoveryDocument(fullUrl: string = null): Promise<object> {
        return new Promise((resolve, reject) => {
            if (!fullUrl) {
                fullUrl = this.issuer || '';
                if (!fullUrl.endsWith('/')) {
                    fullUrl += '/';
                }
                fullUrl += '.well-known/openid-configuration';
            }

            if (!this.validateUrlForHttps(fullUrl)) {
                reject('issuer must use https, or config value for property requireHttps must allow http');
                return;
            }

            this.http.get<OidcDiscoveryDoc>(fullUrl).subscribe(
                doc => {
                    if (!this.validateDiscoveryDocument(doc)) {
                        this.eventsSubject.next(
                            new OAuthErrorEvent('discovery_document_validation_error', null)
                        );
                        reject('discovery_document_validation_error');
                        return;
                    }

                    this.loginUrl = doc.authorization_endpoint;
                    this.logoutUrl = doc.end_session_endpoint || this.logoutUrl;
                    this.grantTypesSupported = doc.grant_types_supported;
                    this.issuer = doc.issuer;
                    this.tokenEndpoint = doc.token_endpoint;
                    this.userinfoEndpoint = doc.userinfo_endpoint;
                    this.jwksUri = doc.jwks_uri;
                    this.sessionCheckIFrameUrl = doc.check_session_iframe || this.sessionCheckIFrameUrl;

                    this.discoveryDocumentLoaded = true;
                    this.discoveryDocumentLoadedSubject.next(doc);

                    if (this.sessionChecksEnabled) {
                        this.restartSessionChecksIfStillLoggedIn();
                    }

                    this.loadJwks()
                        .then(jwks => {
                            const result: object = {
                                discoveryDocument: doc,
                                jwks: jwks
                            };

                            const event = new OAuthSuccessEvent(
                                'discovery_document_loaded',
                                result
                            );
                            this.eventsSubject.next(event);
                            resolve(event);
                            return;
                        })
                        .catch(err => {
                            this.eventsSubject.next(
                                new OAuthErrorEvent('discovery_document_load_error', err)
                            );
                            reject(err);
                            return;
                        });
                },
                err => {
                    this.logger.error('error loading discovery document', err);
                    this.eventsSubject.next(
                        new OAuthErrorEvent('discovery_document_load_error', err)
                    );
                    reject(err);
                }
            );
        });
    }

    private loadJwks(): Promise<object> {
        return new Promise<object>((resolve, reject) => {
            if (this.jwksUri) {
                this.http.get(this.jwksUri).subscribe(
                    jwks => {
                        this.jwks = jwks;
                        this.eventsSubject.next(
                            new OAuthSuccessEvent('discovery_document_loaded')
                        );
                        resolve(jwks);
                    },
                    err => {
                        this.logger.error('error loading jwks', err);
                        this.eventsSubject.next(
                            new OAuthErrorEvent('jwks_load_error', err)
                        );
                        reject(err);
                    }
                );
            } else {
                resolve(null);
            }
        });
    }

    private validateDiscoveryDocument(doc: OidcDiscoveryDoc): boolean {
        let errors: string[];

        if (!this.skipIssuerCheck && doc.issuer !== this.issuer) {
            this.logger.error(
                'invalid issuer in discovery document',
                'expected: ' + this.issuer,
                'current: ' + doc.issuer
            );
            return false;
        }

        errors = this.validateUrlFromDiscoveryDocument(doc.authorization_endpoint);
        if (errors.length > 0) {
            this.logger.error(
                'error validating authorization_endpoint in discovery document',
                errors
            );
            return false;
        }

        errors = this.validateUrlFromDiscoveryDocument(doc.end_session_endpoint);
        if (errors.length > 0) {
            this.logger.error(
                'error validating end_session_endpoint in discovery document',
                errors
            );
            return false;
        }

        errors = this.validateUrlFromDiscoveryDocument(doc.token_endpoint);
        if (errors.length > 0) {
            this.logger.error(
                'error validating token_endpoint in discovery document',
                errors
            );
        }

        errors = this.validateUrlFromDiscoveryDocument(doc.userinfo_endpoint);
        if (errors.length > 0) {
            this.logger.error(
                'error validating userinfo_endpoint in discovery document',
                errors
            );
            return false;
        }

        errors = this.validateUrlFromDiscoveryDocument(doc.jwks_uri);
        if (errors.length > 0) {
            this.logger.error('error validating jwks_uri in discovery document', errors);
            return false;
        }

        if (this.sessionChecksEnabled && !doc.check_session_iframe) {
            this.logger.warn(
                'sessionChecksEnabled is activated but discovery document' +
                ' does not contain a check_session_iframe field'
            );
        }

        return true;
    }

    /**
     * Uses password flow to exchange userName and password for an
     * access_token. After receiving the access_token, this method
     * uses it to query the userinfo endpoint in order to get information
     * about the user in question.
     *
     * When using this, make sure that the property oidc is set to false.
     * Otherwise stricter validations take place that make this operation
     * fail.
     *
     * @param userName
     * @param password
     * @param headers Optional additional http-headers.
     */
    public fetchTokenUsingPasswordFlowAndLoadUserProfile(
        userName: string,
        password: string,
        headers: HttpHeaders = new HttpHeaders()
    ): Promise<object> {
        return this.fetchTokenUsingPasswordFlow(userName, password, headers).then(
            () => this.loadUserProfile()
        );
    }

    /**
     * Loads the user profile by accessing the user info endpoint defined by OpenId Connect.
     *
     * When using this with OAuth2 password flow, make sure that the property oidc is set to false.
     * Otherwise stricter validations take place that make this operation fail.
     */
    public loadUserProfile(): Promise<object> {
        if (!this.hasValidAccessToken()) {
            throw new Error('Can not load User Profile without access_token');
        }
        if (!this.validateUrlForHttps(this.userinfoEndpoint)) {
            throw new Error(
                'userinfoEndpoint must use http, or config value for property requireHttps must allow http'
            );
        }

        return new Promise((resolve, reject) => {
            const headers = new HttpHeaders().set(
                'Authorization',
                'Bearer ' + this.getAccessToken()
            );

            this.http.get<UserInfo>(this.userinfoEndpoint, { headers }).subscribe(
                info => {
                    this.debug('userinfo received', info);

                    const existingClaims = this.getIdentityClaims() || {};

                    if (!this.skipSubjectCheck) {
                        if (
                            this.oidc &&
                            (!existingClaims['sub'] || info.sub !== existingClaims['sub'])
                        ) {
                            const err =
                                'if property oidc is true, the received user-id (sub) has to be the user-id ' +
                                'of the user that has logged in with oidc.\n' +
                                'if you are not using oidc but just oauth2 password flow set oidc to false';

                            reject(err);
                            return;
                        }
                    }

                    info = Object.assign({}, existingClaims, info);

                    this._storage.setItem('id_token_claims_obj', JSON.stringify(info));
                    this.eventsSubject.next(new OAuthSuccessEvent('user_profile_loaded'));
                    resolve(info);
                },
                err => {
                    this.logger.error('error loading user info', err);
                    this.eventsSubject.next(
                        new OAuthErrorEvent('user_profile_load_error', err)
                    );
                    reject(err);
                }
            );
        });
    }

    /**
     * Uses password flow to exchange userName and password for an access_token.
     * @param userName
     * @param password
     * @param headers Optional additional http-headers.
     */
    public fetchTokenUsingPasswordFlow(
        userName: string,
        password: string,
        headers: HttpHeaders = new HttpHeaders()
    ): Promise<object> {
        if (!this.validateUrlForHttps(this.tokenEndpoint)) {
            throw new Error(
                'tokenEndpoint must use http, or config value for property requireHttps must allow http'
            );
        }

        return new Promise((resolve, reject) => {
            /**
             * A `HttpParameterCodec` that uses `encodeURIComponent` and `decodeURIComponent` to
             * serialize and parse URL parameter keys and values.
             *
             * @stable
             */
            let params = new HttpParams({ encoder: new WebHttpUrlEncodingCodec() })
                .set('grant_type', 'password')
                .set('scope', this.scope)
                .set('username', userName)
                .set('password', password);

            if (this.useHttpBasicAuthForPasswordFlow) {
                const header = btoa(`${this.clientId}:${this.dummyClientSecret}`);
                headers = headers.set(
                    'Authorization',
                    'Basic ' + header);
            }

            if (!this.useHttpBasicAuthForPasswordFlow) {
                params = params.set('client_id', this.clientId);
            }

            if (!this.useHttpBasicAuthForPasswordFlow && this.dummyClientSecret) {
                params = params.set('client_secret', this.dummyClientSecret);
            }

            if (this.customQueryParams) {
                for (const key of Object.getOwnPropertyNames(this.customQueryParams)) {
                    params = params.set(key, this.customQueryParams[key]);
                }
            }

            headers = headers.set(
                'Content-Type',
                'application/x-www-form-urlencoded'
            );

            this.http
                .post<TokenResponse>(this.tokenEndpoint, params, { headers })
                .subscribe(
                    tokenResponse => {
                        this.debug('tokenResponse', tokenResponse);
                        this.storeAccessTokenResponse(
                            tokenResponse.access_token,
                            tokenResponse.refresh_token,
                            tokenResponse.expires_in,
                            tokenResponse.scope
                        );

                        this.eventsSubject.next(new OAuthSuccessEvent('token_received'));
                        resolve(tokenResponse);
                    },
                    err => {
                        this.logger.error('Error performing password flow', err);
                        this.eventsSubject.next(new OAuthErrorEvent('token_error', err));
                        reject(err);
                    }
                );
        });
    }

    /**
     * Refreshes the token using a refresh_token.
     * This does not work for implicit flow, b/c
     * there is no refresh_token in this flow.
     * A solution for this is provided by the
     * method silentRefresh.
     */
    public refreshToken(): Promise<object> {
        if (!this.validateUrlForHttps(this.tokenEndpoint)) {
            throw new Error(
                'tokenEndpoint must use http, or config value for property requireHttps must allow http'
            );
        }

        return new Promise((resolve, reject) => {
            let params = new HttpParams()
                .set('grant_type', 'refresh_token')
                .set('client_id', this.clientId)
                .set('scope', this.scope)
                .set('refresh_token', this._storage.getItem('refresh_token'));

            if (this.dummyClientSecret) {
                params = params.set('client_secret', this.dummyClientSecret);
            }

            if (this.customQueryParams) {
                for (const key of Object.getOwnPropertyNames(this.customQueryParams)) {
                    params = params.set(key, this.customQueryParams[key]);
                }
            }

            const headers = new HttpHeaders().set(
                'Content-Type',
                'application/x-www-form-urlencoded'
            );

            this.http
                .post<TokenResponse>(this.tokenEndpoint, params, { headers })
                .subscribe(
                    tokenResponse => {
                        this.debug('refresh tokenResponse', tokenResponse);
                        this.storeAccessTokenResponse(
                            tokenResponse.access_token,
                            tokenResponse.refresh_token,
                            tokenResponse.expires_in,
                            tokenResponse.scope
                        );

                        this.eventsSubject.next(new OAuthSuccessEvent('token_received'));
                        this.eventsSubject.next(new OAuthSuccessEvent('token_refreshed'));
                        resolve(tokenResponse);
                    },
                    err => {
                        this.logger.error('Error performing password flow', err);
                        this.eventsSubject.next(
                            new OAuthErrorEvent('token_refresh_error', err)
                        );
                        reject(err);
                    }
                );
        });
    }

    private removeSilentRefreshEventListener(): void {
        if (this.silentRefreshPostMessageEventListener) {
            window.removeEventListener(
                'message',
                this.silentRefreshPostMessageEventListener
            );
            this.silentRefreshPostMessageEventListener = null;
        }
    }

    private setupSilentRefreshEventListener(): void {
        this.removeSilentRefreshEventListener();

        this.silentRefreshPostMessageEventListener = (e: MessageEvent) => {
            let expectedPrefix = '#';

            if (this.silentRefreshMessagePrefix) {
                expectedPrefix += this.silentRefreshMessagePrefix;
            }

            if (!e || !e.data || typeof e.data !== 'string') {
                return;
            }

            const prefixedMessage: string = e.data;

            if (!prefixedMessage.startsWith(expectedPrefix)) {
                return;
            }

            const message = '#' + prefixedMessage.substr(expectedPrefix.length);

            this.tryLogin({
                customHashFragment: message,
                preventClearHashAfterLogin: true,
                onLoginError: err => {
                    this.eventsSubject.next(
                        new OAuthErrorEvent('silent_refresh_error', err)
                    );
                },
                onTokenReceived: () => {
                    this.eventsSubject.next(new OAuthSuccessEvent('silently_refreshed'));
                }
            }).catch(err => this.debug('tryLogin during silent refresh failed', err));
        };

        window.addEventListener(
            'message',
            this.silentRefreshPostMessageEventListener
        );
    }

    /**
     * Performs a silent refresh for implicit flow.
     * Use this method to get new tokens when/before
     * the existing tokens expire.
     */
    public silentRefresh(params: object = {}, noPrompt = true): Promise<OAuthEvent> {
        const claims: object = this.getIdentityClaims() || {};

        if (this.useIdTokenHintForSilentRefresh && this.hasValidIdToken()) {
            params['id_token_hint'] = this.getIdToken();
        }

        if (!this.validateUrlForHttps(this.loginUrl)) {
            throw new Error(
                'tokenEndpoint must use https, or config value for property requireHttps must allow http'
            );
        }

        if (typeof document === 'undefined') {
            throw new Error('silent refresh is not supported on this platform');
        }

        const existingIframe = document.getElementById(
            this.silentRefreshIFrameName
        );

        if (existingIframe) {
            document.body.removeChild(existingIframe);
        }

        this.silentRefreshSubject = claims['sub'];

        const iframe = document.createElement('iframe');
        iframe.id = this.silentRefreshIFrameName;

        this.setupSilentRefreshEventListener();

        const redirectUri = this.silentRefreshRedirectUri || this.redirectUri;
        this.createLoginUrl(null, null, redirectUri, noPrompt, params).then(url => {
            iframe.setAttribute('src', url);

            if (!this.silentRefreshShowIFrame) {
                iframe.style['display'] = 'none';
            }
            document.body.appendChild(iframe);
        });

        const errors = this.events.pipe(
            filter(e => e instanceof OAuthErrorEvent),
            first()
        );
        const success = this.events.pipe(
            filter(e => e.type === 'silently_refreshed'),
            first()
        );
        const timeout = of(
            new OAuthErrorEvent('silent_refresh_timeout', null)
        ).pipe(delay(this.silentRefreshTimeout));

        return race([errors, success, timeout])
            .pipe(
                tap(e => {
                    if (e.type === 'silent_refresh_timeout') {
                        this.eventsSubject.next(e);
                    }
                }),
                map(e => {
                    if (e instanceof OAuthErrorEvent) {
                        throw e;
                    }
                    return e;
                })
            )
            .toPromise();
    }

    private canPerformSessionCheck(): boolean {
        if (!this.sessionChecksEnabled) {
            return false;
        }
        if (!this.sessionCheckIFrameUrl) {
            console.warn(
                'sessionChecksEnabled is activated but there is no sessionCheckIFrameUrl'
            );
            return false;
        }
        const sessionState = this.getSessionState();
        if (!sessionState) {
            console.warn(
                'sessionChecksEnabled is activated but there is no session_state'
            );
            return false;
        }
        if (typeof document === 'undefined') {
            return false;
        }

        return true;
    }

    private setupSessionCheckEventListener(): void {
        this.removeSessionCheckEventListener();

        this.sessionCheckEventListener = (e: MessageEvent) => {
            const origin = e.origin.toLowerCase();
            const issuer = this.issuer.toLowerCase();

            this.debug('sessionCheckEventListener');

            if (!issuer.startsWith(origin)) {
                this.debug(
                    'sessionCheckEventListener',
                    'wrong origin',
                    origin,
                    'expected',
                    issuer
                );
            }

            switch (e.data) {
                case 'unchanged':
                    this.handleSessionUnchanged();
                    break;
                case 'changed':
                    this.handleSessionChange();
                    break;
                case 'error':
                    this.handleSessionError();
                    break;
            }

            this.debug('got info from session check inframe', e);
        };

        window.addEventListener('message', this.sessionCheckEventListener);
    }

    private handleSessionUnchanged(): void {
        this.debug('session check', 'session unchanged');
    }

    private handleSessionChange(): void {
        /* events: session_changed, relogin, stopTimer, logged_out*/
        this.eventsSubject.next(new OAuthInfoEvent('session_changed'));
        this.stopSessionCheckTimer();
        if (this.silentRefreshRedirectUri) {
            this.silentRefresh().catch(_ =>
                this.debug('silent refresh failed after session changed')
            );
            this.waitForSilentRefreshAfterSessionChange();
        } else {
            this.eventsSubject.next(new OAuthInfoEvent('session_terminated'));
            this.logOut(true);
        }
    }

    private waitForSilentRefreshAfterSessionChange() {
        this.events
            .pipe(
                filter(
                    (e: OAuthEvent) =>
                        e.type === 'silently_refreshed' ||
                        e.type === 'silent_refresh_timeout' ||
                        e.type === 'silent_refresh_error'
                ),
                first()
            )
            .subscribe(e => {
                if (e.type !== 'silently_refreshed') {
                    this.debug('silent refresh did not work after session changed');
                    this.eventsSubject.next(new OAuthInfoEvent('session_terminated'));
                    this.logOut(true);
                }
            });
    }

    private handleSessionError(): void {
        this.stopSessionCheckTimer();
        this.eventsSubject.next(new OAuthInfoEvent('session_error'));
    }

    private removeSessionCheckEventListener(): void {
        if (this.sessionCheckEventListener) {
            window.removeEventListener('message', this.sessionCheckEventListener);
            this.sessionCheckEventListener = null;
        }
    }

    private initSessionCheck(): void {
        if (!this.canPerformSessionCheck()) {
            return;
        }

        const existingIframe = document.getElementById(this.sessionCheckIFrameName);
        if (existingIframe) {
            document.body.removeChild(existingIframe);
        }

        const iframe = document.createElement('iframe');
        iframe.id = this.sessionCheckIFrameName;

        this.setupSessionCheckEventListener();

        const url = this.sessionCheckIFrameUrl;
        iframe.setAttribute('src', url);
        iframe.style.display = 'none';
        document.body.appendChild(iframe);

        this.startSessionCheckTimer();
    }

    private startSessionCheckTimer(): void {
        this.stopSessionCheckTimer();
        this.sessionCheckTimer = setInterval(
            this.checkSession.bind(this),
            this.sessionCheckIntervall
        );
    }

    private stopSessionCheckTimer(): void {
        if (this.sessionCheckTimer) {
            clearInterval(this.sessionCheckTimer);
            this.sessionCheckTimer = null;
        }
    }

    private checkSession(): void {
        const iframe: any = document.getElementById(this.sessionCheckIFrameName);

        if (!iframe) {
            this.logger.warn(
                'checkSession did not find iframe',
                this.sessionCheckIFrameName
            );
        }

        const sessionState = this.getSessionState();

        if (!sessionState) {
            this.stopSessionCheckTimer();
        }

        const message = this.clientId + ' ' + sessionState;
        iframe.contentWindow.postMessage(message, this.issuer);
    }

    private createLoginUrl(
        state = '',
        loginHint = '',
        customRedirectUri = '',
        noPrompt = false,
        params: object = {}
    ) {
        const that = this;

        let redirectUri: string;

        if (customRedirectUri) {
            redirectUri = customRedirectUri;
        } else {
            redirectUri = this.redirectUri;
        }

        return this.createAndSaveNonce().then((nonce: any) => {
            if (state) {
                state = nonce + this.config.nonceStateSeparator + state;
            } else {
                state = nonce;
            }

            if (!this.requestAccessToken && !this.oidc) {
                throw new Error(
                    'Either requestAccessToken or oidc or both must be true'
                );
            }

            if (this.config.responseType) {
              this.responseType = this.config.responseType;
            } else {
              if (this.oidc && this.requestAccessToken) {
                  this.responseType = 'id_token token';
              } else if (this.oidc && !this.requestAccessToken) {
                  this.responseType = 'id_token';
              } else {
                  this.responseType = 'token';
              }
            }

            const seperationChar = that.loginUrl.indexOf('?') > -1 ? '&' : '?';

            let scope = that.scope;

            if (this.oidc && !scope.match(/(^|\s)openid($|\s)/)) {
                scope = 'openid ' + scope;
            }

            let url =
                that.loginUrl +
                seperationChar +
                'response_type=' +
                encodeURIComponent(that.responseType) +
                '&client_id=' +
                encodeURIComponent(that.clientId) +
                '&state=' +
                encodeURIComponent(state) +
                '&redirect_uri=' +
                encodeURIComponent(redirectUri) +
                '&scope=' +
                encodeURIComponent(scope);

            if (loginHint) {
                url += '&login_hint=' + encodeURIComponent(loginHint);
            }

            if (that.resource) {
                url += '&resource=' + encodeURIComponent(that.resource);
            }

            if (that.oidc) {
                url += '&nonce=' + encodeURIComponent(nonce);
            }

            if (noPrompt) {
                url += '&prompt=none';
            }

            for (const key of Object.keys(params)) {
                url +=
                    '&' + encodeURIComponent(key) + '=' + encodeURIComponent(params[key]);
            }

            if (this.customQueryParams) {
                for (const key of Object.getOwnPropertyNames(this.customQueryParams)) {
                    url +=
                        '&' + key + '=' + encodeURIComponent(this.customQueryParams[key]);
                }
            }

            return url;
        });
    }

    initImplicitFlowInternal(
        additionalState = '',
        params: string | object = ''
    ): void {
        if (this.inImplicitFlow) {
            return;
        }

        this.inImplicitFlow = true;

        if (!this.validateUrlForHttps(this.loginUrl)) {
            throw new Error(
                'loginUrl must use http, or config value for property requireHttps must allow http'
            );
        }

        let addParams: object = {};
        let loginHint: string = null;

        if (typeof params === 'string') {
            loginHint = params;
        } else if (typeof params === 'object') {
            addParams = params;
        }

        this.createLoginUrl(additionalState, loginHint, null, false, addParams)
            .then(function (url) {
                location.href = url;
            })
            .catch(error => {
                console.error('Error in initImplicitFlow', error);
                this.inImplicitFlow = false;
            });
    }

    /**
     * Starts the implicit flow and redirects to user to
     * the auth servers' login url.
     *
     * @param additionalState Optional state that is passed around.
     *  You'll find this state in the property `state` after `tryLogin` logged in the user.
     * @param params Hash with additional parameter. If it is a string, it is used for the
     *               parameter loginHint (for the sake of compatibility with former versions)
     */
    public initImplicitFlow(
        additionalState = '',
        params: string | object = ''
    ): void {
        if (this.loginUrl !== '') {
            this.initImplicitFlowInternal(additionalState, params);
        } else {
            this.events
                .pipe(filter(e => e.type === 'discovery_document_loaded'))
                .subscribe(_ => this.initImplicitFlowInternal(additionalState, params));
        }
    }

    private callOnTokenReceivedIfExists(options: LoginOptions): void {
        const that = this;
        if (options.onTokenReceived) {
            const tokenParams = {
                idClaims: that.getIdentityClaims(),
                idToken: that.getIdToken(),
                accessToken: that.getAccessToken(),
                state: that.state
            };
            options.onTokenReceived(tokenParams);
        }
    }

    private storeAccessTokenResponse(
        accessToken: string,
        refreshToken: string,
        expiresIn: number,
        grantedScopes: String
    ): void {
        this._storage.setItem('access_token', accessToken);
        if (grantedScopes) {
            this._storage.setItem('granted_scopes', JSON.stringify(grantedScopes.split('+')));
        }
        this._storage.setItem('access_token_stored_at', '' + Date.now());
        if (expiresIn) {
            const expiresInMilliSeconds = expiresIn * 1000;
            const now = new Date();
            const expiresAt = now.getTime() + expiresInMilliSeconds;
            this._storage.setItem('expires_at', '' + expiresAt);
        }

        if (refreshToken) {
            this._storage.setItem('refresh_token', refreshToken);
        }
    }

    /**
     * Checks whether there are tokens in the hash fragment
     * as a result of the implicit flow. These tokens are
     * parsed, validated and used to sign the user in to the
     * current client.
     *
     * @param options Optional options.
     */
    public tryLogin(options: LoginOptions = null): Promise<boolean> {
        options = options || {};

        let parts: object;

        if (options.customHashFragment) {
            parts = this.urlHelper.getHashFragmentParams(options.customHashFragment);
        } else {
            parts = this.urlHelper.getHashFragmentParams();
        }

        this.debug('parsed url', parts);

        const state = parts['state'];
        let nonceInState = state;

        if (state) {
            const idx = state.indexOf(this.config.nonceStateSeparator);

            if (idx > -1) {
                nonceInState = state.substr(0, idx);
                this.state = state.substr(idx + this.config.nonceStateSeparator.length);
            }
        }

        if (parts['error']) {
            this.debug('error trying to login');
            this.handleLoginError(options, parts);
            const err = new OAuthErrorEvent('token_error', {}, parts);
            this.eventsSubject.next(err);
            return Promise.reject(err);
        }

        const accessToken = parts['access_token'];
        const idToken = parts['id_token'];
        const sessionState = parts['session_state'];
        const grantedScopes = parts['scope'];

        if (!this.requestAccessToken && !this.oidc) {
            return Promise.reject(
                'Either requestAccessToken or oidc (or both) must be true.'
            );
        }

        if (this.requestAccessToken && !accessToken) {
            return Promise.resolve(false);
        }
        if (this.requestAccessToken && !options.disableOAuth2StateCheck && !state) {
            return Promise.resolve(false);
        }
        if (this.oidc && !idToken) {
            return Promise.resolve(false);
        }

        if (this.sessionChecksEnabled && !sessionState) {
            this.logger.warn(
                'session checks (Session Status Change Notification) ' +
                'were activated in the configuration but the id_token ' +
                'does not contain a session_state claim'
            );
        }

        if (this.requestAccessToken && !options.disableOAuth2StateCheck) {
            const success = this.validateNonceForAccessToken(
                accessToken,
                nonceInState
            );
            if (!success) {
                const event = new OAuthErrorEvent('invalid_nonce_in_state', null);
                this.eventsSubject.next(event);
                return Promise.reject(event);
            }
        }

        if (this.requestAccessToken) {
            this.storeAccessTokenResponse(
                accessToken,
                null,
                parts['expires_in'] || this.fallbackAccessTokenExpirationTimeInSec,
                grantedScopes
            );
        }

        if (!this.oidc) {
            this.eventsSubject.next(new OAuthSuccessEvent('token_received'));
            if (this.clearHashAfterLogin && !options.preventClearHashAfterLogin) {
                location.hash = '';
            }

            this.callOnTokenReceivedIfExists(options);
            return Promise.resolve(true);

        }

        return this.processIdToken(idToken, accessToken)
            .then(result => {
                if (options.validationHandler) {
                    return options
                        .validationHandler({
                            accessToken: accessToken,
                            idClaims: result.idTokenClaims,
                            idToken: result.idToken,
                            state: state
                        })
                        .then(_ => result);
                }
                return result;
            })
            .then(result => {
                this.storeIdToken(result);
                this.storeSessionState(sessionState);
                if (this.clearHashAfterLogin) {
                    location.hash = '';
                }
                this.eventsSubject.next(new OAuthSuccessEvent('token_received'));
                this.callOnTokenReceivedIfExists(options);
                this.inImplicitFlow = false;
                return true;
            })
            .catch(reason => {
                this.eventsSubject.next(
                    new OAuthErrorEvent('token_validation_error', reason)
                );
                this.logger.error('Error validating tokens');
                this.logger.error(reason);
                return Promise.reject(reason);
            });
    }

    private validateNonceForAccessToken(
        accessToken: string,
        nonceInState: string
    ): boolean {
        const savedNonce = this._storage.getItem('nonce');
        if (savedNonce !== nonceInState) {
            const err = 'Validating access_token failed, wrong state/nonce.';
            console.error(err, savedNonce, nonceInState);
            return false;
        }
        return true;
    }

    protected storeIdToken(idToken: ParsedIdToken) {
        this._storage.setItem('id_token', idToken.idToken);
        this._storage.setItem('id_token_claims_obj', idToken.idTokenClaimsJson);
        this._storage.setItem('id_token_expires_at', '' + idToken.idTokenExpiresAt);
        this._storage.setItem('id_token_stored_at', '' + Date.now());
    }

    protected storeSessionState(sessionState: string): void {
        this._storage.setItem('session_state', sessionState);
    }

    protected getSessionState(): string {
        return this._storage.getItem('session_state');
    }

    private handleLoginError(options: LoginOptions, parts: object): void {
        if (options.onLoginError) {
            options.onLoginError(parts);
        }
        if (this.clearHashAfterLogin) {
            location.hash = '';
        }
    }

    /**
     * @ignore
     */
    public processIdToken(
        idToken: string,
        accessToken: string
    ): Promise<ParsedIdToken> {
        const tokenParts = idToken.split('.');
        const headerBase64 = this.padBase64(tokenParts[0]);
        const headerJson = b64DecodeUnicode(headerBase64);
        const header = JSON.parse(headerJson);
        const claimsBase64 = this.padBase64(tokenParts[1]);
        const claimsJson = b64DecodeUnicode(claimsBase64);
        const claims = JSON.parse(claimsJson);
        const savedNonce = this._storage.getItem('nonce');

        if (Array.isArray(claims.aud)) {
            if (claims.aud.every(v => v !== this.clientId)) {
                const err = 'Wrong audience: ' + claims.aud.join(',');
                this.logger.warn(err);
                return Promise.reject(err);
            }
        } else {
            if (claims.aud !== this.clientId) {
                const err = 'Wrong audience: ' + claims.aud;
                this.logger.warn(err);
                return Promise.reject(err);
            }
        }

        if (!claims.sub) {
            const err = 'No sub claim in id_token';
            this.logger.warn(err);
            return Promise.reject(err);
        }

        /* For now, we only check whether the sub against
         * silentRefreshSubject when sessionChecksEnabled is on
         * We will reconsider in a later version to do this
         * in every other case too.
         */
        if (
            this.sessionChecksEnabled &&
            this.silentRefreshSubject &&
            this.silentRefreshSubject !== claims['sub']
        ) {
            const err =
                'After refreshing, we got an id_token for another user (sub). ' +
                `Expected sub: ${this.silentRefreshSubject}, received sub: ${
                claims['sub']
                }`;

            this.logger.warn(err);
            return Promise.reject(err);
        }

        if (!claims.iat) {
            const err = 'No iat claim in id_token';
            this.logger.warn(err);
            return Promise.reject(err);
        }

        if (claims.iss !== this.issuer) {
            const err = 'Wrong issuer: ' + claims.iss;
            this.logger.warn(err);
            return Promise.reject(err);
        }

        if (claims.nonce !== savedNonce) {
            const err = 'Wrong nonce: ' + claims.nonce;
            this.logger.warn(err);
            return Promise.reject(err);
        }

        if (
            !this.disableAtHashCheck &&
            this.requestAccessToken &&
            !claims['at_hash']
        ) {
            const err = 'An at_hash is needed!';
            this.logger.warn(err);
            return Promise.reject(err);
        }

        const now = Date.now();
        const issuedAtMSec = claims.iat * 1000;
        const expiresAtMSec = claims.exp * 1000;
        const tenMinutesInMsec = 1000 * 60 * 10;

        if (
            issuedAtMSec - tenMinutesInMsec >= now ||
            expiresAtMSec + tenMinutesInMsec <= now
        ) {
            const err = 'Token has expired';
            console.error(err);
            console.error({
                now: now,
                issuedAtMSec: issuedAtMSec,
                expiresAtMSec: expiresAtMSec
            });
            return Promise.reject(err);
        }

        const validationParams: ValidationParams = {
            accessToken: accessToken,
            idToken: idToken,
            jwks: this.jwks,
            idTokenClaims: claims,
            idTokenHeader: header,
            loadKeys: () => this.loadJwks()
        };

<<<<<<< HEAD
        return this.checkAtHash(validationParams)
          .then(atHashValid => {
            if (
              !this.disableAtHashCheck &&
              this.requestAccessToken &&
              !atHashValid
          ) {
              const err = 'Wrong at_hash';
              console.warn(err);
              return Promise.reject(err);
          }

          return this.checkSignature(validationParams).then(_ => {
              const result: ParsedIdToken = {
                  idToken: idToken,
                  idTokenClaims: claims,
                  idTokenClaimsJson: claimsJson,
                  idTokenHeader: header,
                  idTokenHeaderJson: headerJson,
                  idTokenExpiresAt: expiresAtMSec
              };
              return result;
          });
=======
        if (
            !this.disableAtHashCheck &&
            this.requestAccessToken &&
            !this.checkAtHash(validationParams)
        ) {
            const err = 'Wrong at_hash';
            this.logger.warn(err);
            return Promise.reject(err);
        }

        return this.checkSignature(validationParams).then(_ => {
            const result: ParsedIdToken = {
                idToken: idToken,
                idTokenClaims: claims,
                idTokenClaimsJson: claimsJson,
                idTokenHeader: header,
                idTokenHeaderJson: headerJson,
                idTokenExpiresAt: expiresAtMSec
            };
            return result;
>>>>>>> 7c752e50
        });
    }

    /**
     * Returns the received claims about the user.
     */
    public getIdentityClaims(): object {
        const claims = this._storage.getItem('id_token_claims_obj');
        if (!claims) {
            return null;
        }
        return JSON.parse(claims);
    }

    /**
     * Returns the granted scopes from the server.
     */
    public getGrantedScopes(): object {
        const scopes = this._storage.getItem('granted_scopes');
        if (!scopes) {
            return null;
        }
        return JSON.parse(scopes);
    }

    /**
     * Returns the current id_token.
     */
    public getIdToken(): string {
        return this._storage
            ? this._storage.getItem('id_token')
            : null;
    }

    private padBase64(base64data): string {
        while (base64data.length % 4 !== 0) {
            base64data += '=';
        }
        return base64data;
    }

    /**
     * Returns the current access_token.
     */
    public getAccessToken(): string {
        return this._storage.getItem('access_token');
    }

    public getRefreshToken(): string {
        return this._storage.getItem('refresh_token');
    }

    /**
     * Returns the expiration date of the access_token
     * as milliseconds since 1970.
     */
    public getAccessTokenExpiration(): number {
        if (!this._storage.getItem('expires_at')) {
            return null;
        }
        return parseInt(this._storage.getItem('expires_at'), 10);
    }

    private getAccessTokenStoredAt(): number {
        return parseInt(this._storage.getItem('access_token_stored_at'), 10);
    }

    private getIdTokenStoredAt(): number {
        return parseInt(this._storage.getItem('id_token_stored_at'), 10);
    }

    /**
     * Returns the expiration date of the id_token
     * as milliseconds since 1970.
     */
    public getIdTokenExpiration(): number {
        if (!this._storage.getItem('id_token_expires_at')) {
            return null;
        }

        return parseInt(this._storage.getItem('id_token_expires_at'), 10);
    }

    /**
     * Checkes, whether there is a valid access_token.
     */
    public hasValidAccessToken(): boolean {
        if (this.getAccessToken()) {
            const expiresAt = this._storage.getItem('expires_at');
            const now = new Date();
            if (expiresAt && parseInt(expiresAt, 10) < now.getTime()) {
                return false;
            }

            return true;
        }

        return false;
    }

    /**
     * Checks whether there is a valid id_token.
     */
    public hasValidIdToken(): boolean {
        if (this.getIdToken()) {
            const expiresAt = this._storage.getItem('id_token_expires_at');
            const now = new Date();
            if (expiresAt && parseInt(expiresAt, 10) < now.getTime()) {
                return false;
            }

            return true;
        }

        return false;
    }

    /**
     * Returns the auth-header that can be used
     * to transmit the access_token to a service
     */
    public authorizationHeader(): string {
        return 'Bearer ' + this.getAccessToken();
    }

    /**
     * Removes all tokens and logs the user out.
     * If a logout url is configured, the user is
     * redirected to it.
     * @param noRedirectToLogoutUrl
     */
    public logOut(noRedirectToLogoutUrl = false): void {
        const id_token = this.getIdToken();
        this._storage.removeItem('access_token');
        this._storage.removeItem('id_token');
        this._storage.removeItem('refresh_token');
        this._storage.removeItem('nonce');
        this._storage.removeItem('expires_at');
        this._storage.removeItem('id_token_claims_obj');
        this._storage.removeItem('id_token_expires_at');
        this._storage.removeItem('id_token_stored_at');
        this._storage.removeItem('access_token_stored_at');
        this._storage.removeItem('granted_scopes');
        this._storage.removeItem('session_state');

        this.silentRefreshSubject = null;

        this.eventsSubject.next(new OAuthInfoEvent('logout'));

        if (!this.logoutUrl) {
            return;
        }
        if (noRedirectToLogoutUrl) {
            return;
        }

        if (!id_token && !this.postLogoutRedirectUri) {
            return;
        }

        let logoutUrl: string;

        if (!this.validateUrlForHttps(this.logoutUrl)) {
            throw new Error(
                'logoutUrl must use http, or config value for property requireHttps must allow http'
            );
        }

        // For backward compatibility
        if (this.logoutUrl.indexOf('{{') > -1) {
            logoutUrl = this.logoutUrl
                .replace(/\{\{id_token\}\}/, id_token)
                .replace(/\{\{client_id\}\}/, this.clientId);
        } else {

            let params = new HttpParams();

            if (id_token) {
                params = params.set('id_token_hint', id_token);
            }

            const postLogoutUrl = this.postLogoutRedirectUri || this.redirectUri;
            if (postLogoutUrl) {
                params = params.set('post_logout_redirect_uri', postLogoutUrl);
            }

            logoutUrl =
                this.logoutUrl +
                (this.logoutUrl.indexOf('?') > -1 ? '&' : '?') +
                params.toString()
        }
        location.href = logoutUrl;
    }

    /**
     * @ignore
     */
    public createAndSaveNonce(): Promise<string> {
        const that = this;
        return this.createNonce().then(function (nonce: any) {
            that._storage.setItem('nonce', nonce);
            return nonce;
        });
    }

    protected createNonce(): Promise<string> {
        return new Promise((resolve, reject) => {
            if (this.rngUrl) {
                throw new Error(
                    'createNonce with rng-web-api has not been implemented so far'
                );
            } else {
                let text = '';
                const possible =
                    'ABCDEFGHIJKLMNOPQRSTUVWXYZabcdefghijklmnopqrstuvwxyz0123456789';

                for (let i = 0; i < 40; i++) {
                    text += possible.charAt(Math.floor(Math.random() * possible.length));
                }

                resolve(text);
            }
        });
    }

    private async checkAtHash(params: ValidationParams): Promise<boolean> {
        if (!this.tokenValidationHandler) {
            this.logger.warn(
                'No tokenValidationHandler configured. Cannot check at_hash.'
            );
            return true;
        }
        return this.tokenValidationHandler.validateAtHash(params);
    }

    private checkSignature(params: ValidationParams): Promise<any> {
        if (!this.tokenValidationHandler) {
            this.logger.warn(
                'No tokenValidationHandler configured. Cannot check signature.'
            );
            return Promise.resolve(null);
        }
        return this.tokenValidationHandler.validateSignature(params);
    }
}<|MERGE_RESOLUTION|>--- conflicted
+++ resolved
@@ -1537,7 +1537,7 @@
             loadKeys: () => this.loadJwks()
         };
 
-<<<<<<< HEAD
+
         return this.checkAtHash(validationParams)
           .then(atHashValid => {
             if (
@@ -1546,7 +1546,7 @@
               !atHashValid
           ) {
               const err = 'Wrong at_hash';
-              console.warn(err);
+              this.logger.warn(err);
               return Promise.reject(err);
           }
 
@@ -1561,28 +1561,7 @@
               };
               return result;
           });
-=======
-        if (
-            !this.disableAtHashCheck &&
-            this.requestAccessToken &&
-            !this.checkAtHash(validationParams)
-        ) {
-            const err = 'Wrong at_hash';
-            this.logger.warn(err);
-            return Promise.reject(err);
-        }
-
-        return this.checkSignature(validationParams).then(_ => {
-            const result: ParsedIdToken = {
-                idToken: idToken,
-                idTokenClaims: claims,
-                idTokenClaimsJson: claimsJson,
-                idTokenHeader: header,
-                idTokenHeaderJson: headerJson,
-                idTokenExpiresAt: expiresAtMSec
-            };
-            return result;
->>>>>>> 7c752e50
+
         });
     }
 
