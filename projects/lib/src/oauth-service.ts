import { Injectable, NgZone, Optional, OnDestroy } from '@angular/core';
import { HttpClient, HttpHeaders, HttpParams } from '@angular/common/http';
import { Observable, Subject, Subscription, of, race, from } from 'rxjs';
import { filter, delay, first, tap, map, switchMap } from 'rxjs/operators';

import {
    ValidationHandler,
    ValidationParams
} from './token-validation/validation-handler';
import { UrlHelperService } from './url-helper.service';
import {
    OAuthEvent,
    OAuthInfoEvent,
    OAuthErrorEvent,
    OAuthSuccessEvent
} from './events';
import {
    OAuthLogger,
    OAuthStorage,
    LoginOptions,
    ParsedIdToken,
    OidcDiscoveryDoc,
    TokenResponse,
    UserInfo
} from './types';
import { b64DecodeUnicode, base64UrlEncode } from './base64-helper';
import { AuthConfig } from './auth.config';
import { WebHttpUrlEncodingCodec } from './encoder';
import { CryptoHandler } from './token-validation/crypto-handler';

/**
 * Service for logging in and logging out with
 * OIDC and OAuth2. Supports implicit flow and
 * password flow.
 */
@Injectable()
export class OAuthService extends AuthConfig implements OnDestroy {
    // Extending AuthConfig ist just for LEGACY reasons
    // to not break existing code.

    /**
     * The ValidationHandler used to validate received
     * id_tokens.
     */
    public tokenValidationHandler: ValidationHandler;

    /**
     * @internal
     * Deprecated:  use property events instead
     */
    public discoveryDocumentLoaded = false;

    /**
     * @internal
     * Deprecated:  use property events instead
     */
    public discoveryDocumentLoaded$: Observable<object>;

    /**
     * Informs about events, like token_received or token_expires.
     * See the string enum EventType for a full list of event types.
     */
    public events: Observable<OAuthEvent>;

    /**
     * The received (passed around) state, when logging
     * in with implicit flow.
     */
    public state? = '';

    protected eventsSubject: Subject<OAuthEvent> = new Subject<OAuthEvent>();
    protected discoveryDocumentLoadedSubject: Subject<object> = new Subject<object>();
    protected silentRefreshPostMessageEventListener: EventListener;
    protected grantTypesSupported: Array<string> = [];
    protected _storage: OAuthStorage;
    protected accessTokenTimeoutSubscription: Subscription;
    protected idTokenTimeoutSubscription: Subscription;
    protected tokenReceivedSubscription: Subscription;
    protected sessionCheckEventListener: EventListener;
    protected jwksUri: string;
    protected sessionCheckTimer: any;
    protected silentRefreshSubject: string;
    protected inImplicitFlow = false;

    constructor(
        protected ngZone: NgZone,
        protected http: HttpClient,
        @Optional() storage: OAuthStorage,
        @Optional() tokenValidationHandler: ValidationHandler,
        @Optional() protected config: AuthConfig,
        protected urlHelper: UrlHelperService,
        protected logger: OAuthLogger,
        @Optional() protected crypto: CryptoHandler,
    ) {
        super();

        this.debug('angular-oauth2-oidc v8-beta');

        this.discoveryDocumentLoaded$ = this.discoveryDocumentLoadedSubject.asObservable();
        this.events = this.eventsSubject.asObservable();

        if (tokenValidationHandler) {
            this.tokenValidationHandler = tokenValidationHandler;
        }

        if (config) {
            this.configure(config);
        }

        try {
            if (storage) {
                this.setStorage(storage);
            } else if (typeof sessionStorage !== 'undefined') {
                this.setStorage(sessionStorage);
            }
        } catch (e) {

            console.error(
                'No OAuthStorage provided and cannot access default (sessionStorage).'
                + 'Consider providing a custom OAuthStorage implementation in your module.',
                e
            );
        }

        this.setupRefreshTimer();
    }

    /**
     * Use this method to configure the service
     * @param config the configuration
     */
    public configure(config: AuthConfig) {
        // For the sake of downward compatibility with
        // original configuration API
        Object.assign(this, new AuthConfig(), config);

        this.config = Object.assign({} as AuthConfig, new AuthConfig(), config);

        if (this.sessionChecksEnabled) {
            this.setupSessionCheck();
        }

        this.configChanged();
    }

    protected configChanged(): void {
        this.setupRefreshTimer();
    }

    public restartSessionChecksIfStillLoggedIn(): void {
        if (this.hasValidIdToken()) {
            this.initSessionCheck();
        }
    }

    protected restartRefreshTimerIfStillLoggedIn(): void {
        this.setupExpirationTimers();
    }

    protected setupSessionCheck() {
        this.events.pipe(filter(e => e.type === 'token_received')).subscribe(e => {
            this.initSessionCheck();
        });
    }

    /**
     * Will setup up silent refreshing for when the token is
     * about to expire. When the user is logged out via this.logOut method, the
     * silent refreshing will pause and not refresh the tokens until the user is
     * logged back in via receiving a new token.
     * @param params Additional parameter to pass
     * @param listenTo Setup automatic refresh of a specific token type
     */
    public setupAutomaticSilentRefresh(params: object = {}, listenTo?: 'access_token' | 'id_token' | 'any', noPrompt = true) {
      let shouldRunSilentRefresh = true;
      this.events.pipe(
        tap((e) => {
          if (e.type === 'token_received') {
            shouldRunSilentRefresh = true;
          } else if (e.type === 'logout') {
            shouldRunSilentRefresh = false;
          }
        }),
        filter(e => e.type === 'token_expires')
      ).subscribe(e => {
        const event = e as OAuthInfoEvent;
        if ((listenTo == null || listenTo === 'any' || event.info === listenTo) && shouldRunSilentRefresh) {
          // this.silentRefresh(params, noPrompt).catch(_ => {
          this.refreshInternal(params, noPrompt).catch(_ => {
            this.debug('Automatic silent refresh did not work');
          });
        }
      });

      this.restartRefreshTimerIfStillLoggedIn();
    }

    protected refreshInternal(params, noPrompt) {
        if (this.responseType === 'code') {
            return this.refreshToken();
        } else {
            return this.silentRefresh(params, noPrompt);
        }
    }

    /**
     * Convenience method that first calls `loadDiscoveryDocument(...)` and
     * directly chains using the `then(...)` part of the promise to call
     * the `tryLogin(...)` method.
     *
     * @param options LoginOptions to pass through to `tryLogin(...)`
     */
    public loadDiscoveryDocumentAndTryLogin(options: LoginOptions = null): Promise<boolean> {
        return this.loadDiscoveryDocument().then(doc => {
            return this.tryLogin(options);
        });
    }

    /**
     * Convenience method that first calls `loadDiscoveryDocumentAndTryLogin(...)`
     * and if then chains to `initImplicitFlow()`, but only if there is no valid
     * IdToken or no valid AccessToken.
     *
     * @param options LoginOptions to pass through to `tryLogin(...)`
     */
    public loadDiscoveryDocumentAndLogin(options: LoginOptions = null): Promise<boolean> {
        return this.loadDiscoveryDocumentAndTryLogin(options).then(_ => {
            if (!this.hasValidIdToken() || !this.hasValidAccessToken()) {
                this.initImplicitFlow();
                return false;
            } else {
                return true;
            }
        });
    }

    protected debug(...args): void {
        if (this.showDebugInformation) {
            this.logger.debug.apply(console, args);
        }
    }

    protected validateUrlFromDiscoveryDocument(url: string): string[] {
        const errors: string[] = [];
        const httpsCheck = this.validateUrlForHttps(url);
        const issuerCheck = this.validateUrlAgainstIssuer(url);

        if (!httpsCheck) {
            errors.push(
                'https for all urls required. Also for urls received by discovery.'
            );
        }

        if (!issuerCheck) {
            errors.push(
                'Every url in discovery document has to start with the issuer url.' +
                'Also see property strictDiscoveryDocumentValidation.'
            );
        }

        return errors;
    }

    protected validateUrlForHttps(url: string): boolean {
        if (!url) {
            return true;
        }

        const lcUrl = url.toLowerCase();

        if (this.requireHttps === false) {
            return true;
        }

        if (
            (lcUrl.match(/^http:\/\/localhost($|[:\/])/) ||
                lcUrl.match(/^http:\/\/localhost($|[:\/])/)) &&
            this.requireHttps === 'remoteOnly'
        ) {
            return true;
        }

        return lcUrl.startsWith('https://');
    }

    protected validateUrlAgainstIssuer(url: string) {
        if (!this.strictDiscoveryDocumentValidation) {
            return true;
        }
        if (!url) {
            return true;
        }
        return url.toLowerCase().startsWith(this.issuer.toLowerCase());
    }

    protected setupRefreshTimer(): void {
        if (typeof window === 'undefined') {
            this.debug('timer not supported on this plattform');
            return;
        }

        if (this.hasValidIdToken()) {
            this.clearAccessTokenTimer();
            this.clearIdTokenTimer();
            this.setupExpirationTimers();
        }

        if (this.tokenReceivedSubscription)
          this.tokenReceivedSubscription.unsubscribe();

        this.tokenReceivedSubscription = this.events.pipe(filter(e => e.type === 'token_received')).subscribe(_ => {
            this.clearAccessTokenTimer();
            this.clearIdTokenTimer();
            this.setupExpirationTimers();
        });
    }

    protected setupExpirationTimers(): void {
        const idTokenExp = this.getIdTokenExpiration() || Number.MAX_VALUE;
        const accessTokenExp = this.getAccessTokenExpiration() || Number.MAX_VALUE;
        const useAccessTokenExp = accessTokenExp <= idTokenExp;

        if (this.hasValidAccessToken() && useAccessTokenExp) {
            this.setupAccessTokenTimer();
        }

        if (this.hasValidIdToken() && !useAccessTokenExp) {
            this.setupIdTokenTimer();
        }
    }

    protected setupAccessTokenTimer(): void {
        const expiration = this.getAccessTokenExpiration();
        const storedAt = this.getAccessTokenStoredAt();
        const timeout = this.calcTimeout(storedAt, expiration);

        this.ngZone.runOutsideAngular(() => {
            this.accessTokenTimeoutSubscription = of(
                new OAuthInfoEvent('token_expires', 'access_token')
            )
                .pipe(delay(timeout))
                .subscribe(e => {
                    this.ngZone.run(() => {
                        this.eventsSubject.next(e);
                    });
                });
        });
    }

    protected setupIdTokenTimer(): void {
        const expiration = this.getIdTokenExpiration();
        const storedAt = this.getIdTokenStoredAt();
        const timeout = this.calcTimeout(storedAt, expiration);

        this.ngZone.runOutsideAngular(() => {
            this.idTokenTimeoutSubscription = of(
                new OAuthInfoEvent('token_expires', 'id_token')
            )
                .pipe(delay(timeout))
                .subscribe(e => {
                    this.ngZone.run(() => {
                        this.eventsSubject.next(e);
                    });
                });
        });
    }

    protected clearAccessTokenTimer(): void {
        if (this.accessTokenTimeoutSubscription) {
            this.accessTokenTimeoutSubscription.unsubscribe();
        }
    }

    protected clearIdTokenTimer(): void {
        if (this.idTokenTimeoutSubscription) {
            this.idTokenTimeoutSubscription.unsubscribe();
        }
    }

    protected calcTimeout(storedAt: number, expiration: number): number {
        const now = Date.now();
        const delta = (expiration - storedAt) * this.timeoutFactor - (now - storedAt);
        return Math.max(0, delta);
    }

    /**
     * DEPRECATED. Use a provider for OAuthStorage instead:
     *
<<<<<<< HEAD
     *
=======
>>>>>>> a1652dc5
     * { provide: OAuthStorage, useFactory: oAuthStorageFactory }
     * export function oAuthStorageFactory(): OAuthStorage { return localStorage; }
     * Sets a custom storage used to store the received
     * tokens on client side. By default, the browser's
     * sessionStorage is used.
     * @ignore
     *
     * @param storage
     */
    public setStorage(storage: OAuthStorage): void {
        this._storage = storage;
        this.configChanged();
    }

    /**
     * Loads the discovery document to configure most
     * properties of this service. The url of the discovery
     * document is infered from the issuer's url according
     * to the OpenId Connect spec. To use another url you
     * can pass it to to optional parameter fullUrl.
     *
     * @param fullUrl
     */
    public loadDiscoveryDocument(fullUrl: string = null): Promise<object> {
        return new Promise((resolve, reject) => {
            if (!fullUrl) {
                fullUrl = this.issuer || '';
                if (!fullUrl.endsWith('/')) {
                    fullUrl += '/';
                }
                fullUrl += '.well-known/openid-configuration';
            }

            if (!this.validateUrlForHttps(fullUrl)) {
                reject('issuer must use https, or config value for property requireHttps must allow http');
                return;
            }

            this.http.get<OidcDiscoveryDoc>(fullUrl).subscribe(
                doc => {
                    if (!this.validateDiscoveryDocument(doc)) {
                        this.eventsSubject.next(
                            new OAuthErrorEvent('discovery_document_validation_error', null)
                        );
                        reject('discovery_document_validation_error');
                        return;
                    }

                    this.loginUrl = doc.authorization_endpoint;
                    this.logoutUrl = doc.end_session_endpoint || this.logoutUrl;
                    this.grantTypesSupported = doc.grant_types_supported;
                    this.issuer = doc.issuer;
                    this.tokenEndpoint = doc.token_endpoint;
                    this.userinfoEndpoint = doc.userinfo_endpoint;
                    this.jwksUri = doc.jwks_uri;
                    this.sessionCheckIFrameUrl = doc.check_session_iframe || this.sessionCheckIFrameUrl;

                    this.discoveryDocumentLoaded = true;
                    this.discoveryDocumentLoadedSubject.next(doc);

                    if (this.sessionChecksEnabled) {
                        this.restartSessionChecksIfStillLoggedIn();
                    }

                    this.loadJwks()
                        .then(jwks => {
                            const result: object = {
                                discoveryDocument: doc,
                                jwks: jwks
                            };

                            const event = new OAuthSuccessEvent(
                                'discovery_document_loaded',
                                result
                            );
                            this.eventsSubject.next(event);
                            resolve(event);
                            return;
                        })
                        .catch(err => {
                            this.eventsSubject.next(
                                new OAuthErrorEvent('discovery_document_load_error', err)
                            );
                            reject(err);
                            return;
                        });
                },
                err => {
                    this.logger.error('error loading discovery document', err);
                    this.eventsSubject.next(
                        new OAuthErrorEvent('discovery_document_load_error', err)
                    );
                    reject(err);
                }
            );
        });
    }

    protected loadJwks(): Promise<object> {
        return new Promise<object>((resolve, reject) => {
            if (this.jwksUri) {
                this.http.get(this.jwksUri).subscribe(
                    jwks => {
                        this.jwks = jwks;
                        this.eventsSubject.next(
                            new OAuthSuccessEvent('discovery_document_loaded')
                        );
                        resolve(jwks);
                    },
                    err => {
                        this.logger.error('error loading jwks', err);
                        this.eventsSubject.next(
                            new OAuthErrorEvent('jwks_load_error', err)
                        );
                        reject(err);
                    }
                );
            } else {
                resolve(null);
            }
        });
    }

    protected validateDiscoveryDocument(doc: OidcDiscoveryDoc): boolean {
        let errors: string[];

        if (!this.skipIssuerCheck && doc.issuer !== this.issuer) {
            this.logger.error(
                'invalid issuer in discovery document',
                'expected: ' + this.issuer,
                'current: ' + doc.issuer
            );
            return false;
        }

        errors = this.validateUrlFromDiscoveryDocument(doc.authorization_endpoint);
        if (errors.length > 0) {
            this.logger.error(
                'error validating authorization_endpoint in discovery document',
                errors
            );
            return false;
        }

        errors = this.validateUrlFromDiscoveryDocument(doc.end_session_endpoint);
        if (errors.length > 0) {
            this.logger.error(
                'error validating end_session_endpoint in discovery document',
                errors
            );
            return false;
        }

        errors = this.validateUrlFromDiscoveryDocument(doc.token_endpoint);
        if (errors.length > 0) {
            this.logger.error(
                'error validating token_endpoint in discovery document',
                errors
            );
        }

        errors = this.validateUrlFromDiscoveryDocument(doc.userinfo_endpoint);
        if (errors.length > 0) {
            this.logger.error(
                'error validating userinfo_endpoint in discovery document',
                errors
            );
            return false;
        }

        errors = this.validateUrlFromDiscoveryDocument(doc.jwks_uri);
        if (errors.length > 0) {
            this.logger.error('error validating jwks_uri in discovery document', errors);
            return false;
        }

        if (this.sessionChecksEnabled && !doc.check_session_iframe) {
            this.logger.warn(
                'sessionChecksEnabled is activated but discovery document' +
                ' does not contain a check_session_iframe field'
            );
        }

        return true;
    }

    /**
     * Uses password flow to exchange userName and password for an
     * access_token. After receiving the access_token, this method
     * uses it to query the userinfo endpoint in order to get information
     * about the user in question.
     *
     * When using this, make sure that the property oidc is set to false.
     * Otherwise stricter validations take place that make this operation
     * fail.
     *
     * @param userName
     * @param password
     * @param headers Optional additional http-headers.
     */
    public fetchTokenUsingPasswordFlowAndLoadUserProfile(
        userName: string,
        password: string,
        headers: HttpHeaders = new HttpHeaders()
    ): Promise<object> {
        return this.fetchTokenUsingPasswordFlow(userName, password, headers).then(
            () => this.loadUserProfile()
        );
    }

    /**
     * Loads the user profile by accessing the user info endpoint defined by OpenId Connect.
     *
     * When using this with OAuth2 password flow, make sure that the property oidc is set to false.
     * Otherwise stricter validations take place that make this operation fail.
     */
    public loadUserProfile(): Promise<object> {
        if (!this.hasValidAccessToken()) {
            throw new Error('Can not load User Profile without access_token');
        }
        if (!this.validateUrlForHttps(this.userinfoEndpoint)) {
            throw new Error(
                'userinfoEndpoint must use https, or config value for property requireHttps must allow http'
            );
        }

        return new Promise((resolve, reject) => {
            const headers = new HttpHeaders().set(
                'Authorization',
                'Bearer ' + this.getAccessToken()
            );

            this.http.get<UserInfo>(this.userinfoEndpoint, { headers }).subscribe(
                info => {
                    this.debug('userinfo received', info);

                    const existingClaims = this.getIdentityClaims() || {};

                    if (!this.skipSubjectCheck) {
                        if (
                            this.oidc &&
                            (!existingClaims['sub'] || info.sub !== existingClaims['sub'])
                        ) {
                            const err =
                                'if property oidc is true, the received user-id (sub) has to be the user-id ' +
                                'of the user that has logged in with oidc.\n' +
                                'if you are not using oidc but just oauth2 password flow set oidc to false';

                            reject(err);
                            return;
                        }
                    }

                    info = Object.assign({}, existingClaims, info);

                    this._storage.setItem('id_token_claims_obj', JSON.stringify(info));
                    this.eventsSubject.next(new OAuthSuccessEvent('user_profile_loaded'));
                    resolve(info);
                },
                err => {
                    this.logger.error('error loading user info', err);
                    this.eventsSubject.next(
                        new OAuthErrorEvent('user_profile_load_error', err)
                    );
                    reject(err);
                }
            );
        });
    }

    /**
     * Uses password flow to exchange userName and password for an access_token.
     * @param userName
     * @param password
     * @param headers Optional additional http-headers.
     */
    public fetchTokenUsingPasswordFlow(
        userName: string,
        password: string,
        headers: HttpHeaders = new HttpHeaders()
    ): Promise<object> {
        if (!this.validateUrlForHttps(this.tokenEndpoint)) {
            throw new Error(
                'tokenEndpoint must use https, or config value for property requireHttps must allow http'
            );
        }

        return new Promise((resolve, reject) => {
            /**
             * A `HttpParameterCodec` that uses `encodeURIComponent` and `decodeURIComponent` to
             * serialize and parse URL parameter keys and values.
             *
             * @stable
             */
            let params = new HttpParams({ encoder: new WebHttpUrlEncodingCodec() })
                .set('grant_type', 'password')
                .set('scope', this.scope)
                .set('username', userName)
                .set('password', password);

            if (this.useHttpBasicAuth) {
                const header = btoa(`${this.clientId}:${this.dummyClientSecret}`);
                headers = headers.set(
                    'Authorization',
                    'Basic ' + header);
            }

            if (!this.useHttpBasicAuth) {
                params = params.set('client_id', this.clientId);
            }

            if (!this.useHttpBasicAuth && this.dummyClientSecret) {
                params = params.set('client_secret', this.dummyClientSecret);
            }

            if (this.customQueryParams) {
                for (const key of Object.getOwnPropertyNames(this.customQueryParams)) {
                    params = params.set(key, this.customQueryParams[key]);
                }
            }

            headers = headers.set(
                'Content-Type',
                'application/x-www-form-urlencoded'
            );

            this.http
                .post<TokenResponse>(this.tokenEndpoint, params, { headers })
                .subscribe(
                    tokenResponse => {
                        this.debug('tokenResponse', tokenResponse);
                        this.storeAccessTokenResponse(
                            tokenResponse.access_token,
                            tokenResponse.refresh_token,
                            tokenResponse.expires_in,
                            tokenResponse.scope
                        );

                        this.eventsSubject.next(new OAuthSuccessEvent('token_received'));
                        resolve(tokenResponse);
                    },
                    err => {
                        this.logger.error('Error performing password flow', err);
                        this.eventsSubject.next(new OAuthErrorEvent('token_error', err));
                        reject(err);
                    }
                );
        });
    }

    /**
     * Refreshes the token using a refresh_token.
     * This does not work for implicit flow, b/c
     * there is no refresh_token in this flow.
     * A solution for this is provided by the
     * method silentRefresh.
     */
    public refreshToken(): Promise<object> {

        if (!this.validateUrlForHttps(this.tokenEndpoint)) {
            throw new Error(
                'tokenEndpoint must use https, or config value for property requireHttps must allow http'
            );
        }

        return new Promise((resolve, reject) => {
            let params = new HttpParams()
                .set('grant_type', 'refresh_token')
                .set('client_id', this.clientId)
                .set('scope', this.scope)
                .set('refresh_token', this._storage.getItem('refresh_token'));

            if (this.dummyClientSecret) {
                params = params.set('client_secret', this.dummyClientSecret);
            }

            if (this.customQueryParams) {
                for (const key of Object.getOwnPropertyNames(this.customQueryParams)) {
                    params = params.set(key, this.customQueryParams[key]);
                }
            }

            const headers = new HttpHeaders().set(
                'Content-Type',
                'application/x-www-form-urlencoded'
            );

            this.http
                .post<TokenResponse>(this.tokenEndpoint, params, { headers })
                .pipe(switchMap(tokenResponse => {
                    if (tokenResponse.id_token) {
                        return from(this.processIdToken(tokenResponse.id_token, tokenResponse.access_token, true))
                            .pipe(
                                tap(result => this.storeIdToken(result)),
                                map(_ => tokenResponse)
                            );
                    }
                    else {
                        return of(tokenResponse);
                    }
                }))
                .subscribe(
                    tokenResponse => {
                        this.debug('refresh tokenResponse', tokenResponse);
                        this.storeAccessTokenResponse(
                            tokenResponse.access_token,
                            tokenResponse.refresh_token,
                            tokenResponse.expires_in,
                            tokenResponse.scope
                        );

                        this.eventsSubject.next(new OAuthSuccessEvent('token_received'));
                        this.eventsSubject.next(new OAuthSuccessEvent('token_refreshed'));
                        resolve(tokenResponse);
                    },
                    err => {
                        this.logger.error('Error performing password flow', err);
                        this.eventsSubject.next(
                            new OAuthErrorEvent('token_refresh_error', err)
                        );
                        reject(err);
                    }
                );
        });
    }

    protected removeSilentRefreshEventListener(): void {
        if (this.silentRefreshPostMessageEventListener) {
            window.removeEventListener(
                'message',
                this.silentRefreshPostMessageEventListener
            );
            this.silentRefreshPostMessageEventListener = null;
        }
    }

    protected setupSilentRefreshEventListener(): void {
        this.removeSilentRefreshEventListener();

        this.silentRefreshPostMessageEventListener = (e: MessageEvent) => {
            const message = this.processMessageEventMessage(e);

            this.tryLogin({
                customHashFragment: message,
                preventClearHashAfterLogin: true,
                onLoginError: err => {
                    this.eventsSubject.next(
                        new OAuthErrorEvent('silent_refresh_error', err)
                    );
                },
                onTokenReceived: () => {
                    this.eventsSubject.next(new OAuthSuccessEvent('silently_refreshed'));
                }
            }).catch(err => this.debug('tryLogin during silent refresh failed', err));
        };

        window.addEventListener(
            'message',
            this.silentRefreshPostMessageEventListener
        );
    }

    /**
     * Performs a silent refresh for implicit flow.
     * Use this method to get new tokens when/before
     * the existing tokens expire.
     */
    public silentRefresh(params: object = {}, noPrompt = true): Promise<OAuthEvent> {
        const claims: object = this.getIdentityClaims() || {};

        if (this.useIdTokenHintForSilentRefresh && this.hasValidIdToken()) {
            params['id_token_hint'] = this.getIdToken();
        }

        if (!this.validateUrlForHttps(this.loginUrl)) {
            throw new Error(
                'tokenEndpoint must use https, or config value for property requireHttps must allow http'
            );
        }

        if (typeof document === 'undefined') {
            throw new Error('silent refresh is not supported on this platform');
        }

        const existingIframe = document.getElementById(
            this.silentRefreshIFrameName
        );

        if (existingIframe) {
            document.body.removeChild(existingIframe);
        }

        this.silentRefreshSubject = claims['sub'];

        const iframe = document.createElement('iframe');
        iframe.id = this.silentRefreshIFrameName;

        this.setupSilentRefreshEventListener();

        const redirectUri = this.silentRefreshRedirectUri || this.redirectUri;
        this.createLoginUrl(null, null, redirectUri, noPrompt, params).then(url => {
            iframe.setAttribute('src', url);

            if (!this.silentRefreshShowIFrame) {
                iframe.style['display'] = 'none';
            }
            document.body.appendChild(iframe);
        });

        const errors = this.events.pipe(
            filter(e => e instanceof OAuthErrorEvent),
            first()
        );
        const success = this.events.pipe(
            filter(e => e.type === 'silently_refreshed'),
            first()
        );
        const timeout = of(
            new OAuthErrorEvent('silent_refresh_timeout', null)
        ).pipe(delay(this.silentRefreshTimeout));

        return race([errors, success, timeout])
            .pipe(
                tap(e => {
                    if (e.type === 'silent_refresh_timeout') {
                        this.eventsSubject.next(e);
                    }
                }),
                map(e => {
                    if (e instanceof OAuthErrorEvent) {
                        throw e;
                    }
                    return e;
                })
            )
            .toPromise();
    }

    public initImplicitFlowInPopup(options?: { height?: number, width?: number }) {
        options = options || {};
        return this.createLoginUrl(null, null, this.silentRefreshRedirectUri, false, {
            display: 'popup'
        }).then(url => {
            return new Promise((resolve, reject) => {
                let windowRef = window.open(url, '_blank', this.calculatePopupFeatures(options));

                const cleanup = () => {
                    window.removeEventListener('message', listener);
                    windowRef.close();
                    windowRef = null;
                };

                const listener = (e: MessageEvent) => {
                    const message = this.processMessageEventMessage(e);

                    this.tryLogin({
                        customHashFragment: message,
                        preventClearHashAfterLogin: true,
                    }).then(() => {
                        cleanup();
                        resolve();
                    }, err => {
                        cleanup();
                        reject(err);
                    });
                };

                window.addEventListener('message', listener);
            });
        });
    }

    protected calculatePopupFeatures(options: { height?: number, width?: number }) {
        // Specify an static height and width and calculate centered position
        const height = options.height || 470;
        const width = options.width || 500;
        const left = (screen.width / 2) - (width / 2);
        const top = (screen.height / 2) - (height / 2);
        return `location=no,toolbar=no,width=${width},height=${height},top=${top},left=${left}`;
    }

    protected processMessageEventMessage(e: MessageEvent) {
        let expectedPrefix = '#';

        if (this.silentRefreshMessagePrefix) {
            expectedPrefix += this.silentRefreshMessagePrefix;
        }

        if (!e || !e.data || typeof e.data !== 'string') {
            return;
        }

        const prefixedMessage: string = e.data;

        if (!prefixedMessage.startsWith(expectedPrefix)) {
            return;
        }

        return '#' + prefixedMessage.substr(expectedPrefix.length);
    }

    protected canPerformSessionCheck(): boolean {
        if (!this.sessionChecksEnabled) {
            return false;
        }
        if (!this.sessionCheckIFrameUrl) {
            console.warn(
                'sessionChecksEnabled is activated but there is no sessionCheckIFrameUrl'
            );
            return false;
        }
        const sessionState = this.getSessionState();
        if (!sessionState) {
            console.warn(
                'sessionChecksEnabled is activated but there is no session_state'
            );
            return false;
        }
        if (typeof document === 'undefined') {
            return false;
        }

        return true;
    }

    protected setupSessionCheckEventListener(): void {
        this.removeSessionCheckEventListener();

        this.sessionCheckEventListener = (e: MessageEvent) => {
            const origin = e.origin.toLowerCase();
            const issuer = this.issuer.toLowerCase();

            this.debug('sessionCheckEventListener');

            if (!issuer.startsWith(origin)) {
                this.debug(
                    'sessionCheckEventListener',
                    'wrong origin',
                    origin,
                    'expected',
                    issuer
                );
            }

            // only run in Angular zone if it is 'changed' or 'error'
            switch (e.data) {
                case 'unchanged':
                    this.handleSessionUnchanged();
                    break;
                case 'changed':
                    this.ngZone.run(() => {
                        this.handleSessionChange();
                    });
                    break;
                case 'error':
                    this.ngZone.run(() => {
                        this.handleSessionError();
                    });
                    break;
            }

            this.debug('got info from session check inframe', e);
        };

        // prevent Angular from refreshing the view on every message (runs in intervals)
        this.ngZone.runOutsideAngular(() => {
            window.addEventListener('message', this.sessionCheckEventListener);
        });
    }

    protected handleSessionUnchanged(): void {
        this.debug('session check', 'session unchanged');
    }

    protected handleSessionChange(): void {
        /* events: session_changed, relogin, stopTimer, logged_out*/
        this.eventsSubject.next(new OAuthInfoEvent('session_changed'));
        this.stopSessionCheckTimer();
        if (this.silentRefreshRedirectUri) {
            this.silentRefresh().catch(_ =>
                this.debug('silent refresh failed after session changed')
            );
            this.waitForSilentRefreshAfterSessionChange();
        } else {
            this.eventsSubject.next(new OAuthInfoEvent('session_terminated'));
            this.logOut(true);
        }
    }

    protected waitForSilentRefreshAfterSessionChange() {
        this.events
            .pipe(
                filter(
                    (e: OAuthEvent) =>
                        e.type === 'silently_refreshed' ||
                        e.type === 'silent_refresh_timeout' ||
                        e.type === 'silent_refresh_error'
                ),
                first()
            )
            .subscribe(e => {
                if (e.type !== 'silently_refreshed') {
                    this.debug('silent refresh did not work after session changed');
                    this.eventsSubject.next(new OAuthInfoEvent('session_terminated'));
                    this.logOut(true);
                }
            });
    }

    protected handleSessionError(): void {
        this.stopSessionCheckTimer();
        this.eventsSubject.next(new OAuthInfoEvent('session_error'));
    }

    protected removeSessionCheckEventListener(): void {
        if (this.sessionCheckEventListener) {
            window.removeEventListener('message', this.sessionCheckEventListener);
            this.sessionCheckEventListener = null;
        }
    }

    protected initSessionCheck(): void {
        if (!this.canPerformSessionCheck()) {
            return;
        }

        const existingIframe = document.getElementById(this.sessionCheckIFrameName);
        if (existingIframe) {
            document.body.removeChild(existingIframe);
        }

        const iframe = document.createElement('iframe');
        iframe.id = this.sessionCheckIFrameName;

        this.setupSessionCheckEventListener();

        const url = this.sessionCheckIFrameUrl;
        iframe.setAttribute('src', url);
        iframe.style.display = 'none';
        document.body.appendChild(iframe);

        this.startSessionCheckTimer();
    }

    protected startSessionCheckTimer(): void {
        this.stopSessionCheckTimer();
        this.ngZone.runOutsideAngular(() => {
            this.sessionCheckTimer = setInterval(
                this.checkSession.bind(this),
                this.sessionCheckIntervall
            );
        });
    }

    protected stopSessionCheckTimer(): void {
        if (this.sessionCheckTimer) {
            clearInterval(this.sessionCheckTimer);
            this.sessionCheckTimer = null;
        }
    }

    protected checkSession(): void {
        const iframe: any = document.getElementById(this.sessionCheckIFrameName);

        if (!iframe) {
            this.logger.warn(
                'checkSession did not find iframe',
                this.sessionCheckIFrameName
            );
        }

        const sessionState = this.getSessionState();

        if (!sessionState) {
            this.stopSessionCheckTimer();
        }

        const message = this.clientId + ' ' + sessionState;
        iframe.contentWindow.postMessage(message, this.issuer);
    }

    protected async createLoginUrl(
        state = '',
        loginHint = '',
        customRedirectUri = '',
        noPrompt = false,
        params: object = {}
    ) {
        const that = this;

        let redirectUri: string;

        if (customRedirectUri) {
            redirectUri = customRedirectUri;
        } else {
            redirectUri = this.redirectUri;
        }

        const nonce = await this.createAndSaveNonce();

        if (state) {
            state = nonce + this.config.nonceStateSeparator + state;
        } else {
            state = nonce;
        }

        if (!this.requestAccessToken && !this.oidc) {
            throw new Error(
                'Either requestAccessToken or oidc or both must be true'
            );
        }

        if (this.config.responseType) {
            this.responseType = this.config.responseType;
        } else {
            if (this.oidc && this.requestAccessToken) {
                this.responseType = 'id_token token';
            } else if (this.oidc && !this.requestAccessToken) {
                this.responseType = 'id_token';
            } else {
                this.responseType = 'token';
            }
        }

        const seperationChar = that.loginUrl.indexOf('?') > -1 ? '&' : '?';

        let scope = that.scope;

        if (this.oidc && !scope.match(/(^|\s)openid($|\s)/)) {
            scope = 'openid ' + scope;
        }

        let url =
            that.loginUrl +
            seperationChar +
            'response_type=' +
            encodeURIComponent(that.responseType) +
            '&client_id=' +
            encodeURIComponent(that.clientId) +
            '&state=' +
            encodeURIComponent(state) +
            '&redirect_uri=' +
            encodeURIComponent(redirectUri) +
            '&scope=' +
            encodeURIComponent(scope);

        if (this.responseType === 'code' && !this.disablePKCE) {
            const [challenge, verifier] = await this.createChallangeVerifierPairForPKCE();
            this._storage.setItem('PKCI_verifier', verifier);
            url += '&code_challenge=' + challenge;
            url += '&code_challenge_method=S256';
        }

        if (loginHint) {
            url += '&login_hint=' + encodeURIComponent(loginHint);
        }

        if (that.resource) {
            url += '&resource=' + encodeURIComponent(that.resource);
        }

        if (that.oidc) {
            url += '&nonce=' + encodeURIComponent(nonce);
        }

        if (noPrompt) {
            url += '&prompt=none';
        }

        for (const key of Object.keys(params)) {
            url +=
                '&' + encodeURIComponent(key) + '=' + encodeURIComponent(params[key]);
        }

        if (this.customQueryParams) {
            for (const key of Object.getOwnPropertyNames(this.customQueryParams)) {
                url +=
                    '&' + key + '=' + encodeURIComponent(this.customQueryParams[key]);
            }
        }

        return url;
        
    }

    initImplicitFlowInternal(
        additionalState = '',
        params: string | object = ''
    ): void {
        if (this.inImplicitFlow) {
            return;
        }

        this.inImplicitFlow = true;

        if (!this.validateUrlForHttps(this.loginUrl)) {
            throw new Error(
                'loginUrl must use https, or config value for property requireHttps must allow http'
            );
        }

        let addParams: object = {};
        let loginHint: string = null;

        if (typeof params === 'string') {
            loginHint = params;
        } else if (typeof params === 'object') {
            addParams = params;
        }

        this.createLoginUrl(additionalState, loginHint, null, false, addParams)
            .then(this.config.openUri)
            .catch(error => {
                console.error('Error in initImplicitFlow', error);
                this.inImplicitFlow = false;
            });
    }

    /**
     * Starts the implicit flow and redirects to user to
     * the auth servers' login url.
     *
     * @param additionalState Optional state that is passed around.
     *  You'll find this state in the property `state` after `tryLogin` logged in the user.
     * @param params Hash with additional parameter. If it is a string, it is used for the
     *               parameter loginHint (for the sake of compatibility with former versions)
     */
    public initImplicitFlow(
        additionalState = '',
        params: string | object = ''
    ): void {
        if (this.loginUrl !== '') {
            this.initImplicitFlowInternal(additionalState, params);
        } else {
            this.events
                .pipe(filter(e => e.type === 'discovery_document_loaded'))
                .subscribe(_ => this.initImplicitFlowInternal(additionalState, params));
        }
    }

    /**
     * Reset current implicit flow
     *
     * @description This method allows resetting the current implict flow in order to be initialized again.
     */
    public resetImplicitFlow(): void {
      this.inImplicitFlow = false;
    }

    protected callOnTokenReceivedIfExists(options: LoginOptions): void {
        const that = this;
        if (options.onTokenReceived) {
            const tokenParams = {
                idClaims: that.getIdentityClaims(),
                idToken: that.getIdToken(),
                accessToken: that.getAccessToken(),
                state: that.state
            };
            options.onTokenReceived(tokenParams);
        }
    }

    protected storeAccessTokenResponse(
        accessToken: string,
        refreshToken: string,
        expiresIn: number,
        grantedScopes: String
    ): void {
        this._storage.setItem('access_token', accessToken);
        if (grantedScopes) {
            this._storage.setItem('granted_scopes', JSON.stringify(grantedScopes.split('+')));
        }
        this._storage.setItem('access_token_stored_at', '' + Date.now());
        if (expiresIn) {
            const expiresInMilliSeconds = expiresIn * 1000;
            const now = new Date();
            const expiresAt = now.getTime() + expiresInMilliSeconds;
            this._storage.setItem('expires_at', '' + expiresAt);
        }

        if (refreshToken) {
            this._storage.setItem('refresh_token', refreshToken);
        }
    }

    /**
     * Delegates to tryLoginImplicitFlow for the sake of competability
     * @param options Optional options.
     */
    public tryLogin(options: LoginOptions = null): Promise<boolean> {
        if (this.config.responseType === 'code') {
            return this.tryLoginCodeFlow().then(_ => true);
        }
        else {
            return this.tryLoginImplicitFlow(options);
        }
    }


    private parseQueryString(queryString: string): object {
        if (!queryString || queryString.length === 0) {
            return {};
        }

        if (queryString.charAt(0) === '?') {
            queryString = queryString.substr(1);
        }

        return this.urlHelper.parseQueryString(queryString);


    }

    public tryLoginCodeFlow(): Promise<void> {

        const parts = this.parseQueryString(window.location.search)

        const code = parts['code'];
        const state = parts['state'];

        const href = location.href
                        .replace(/[&\?]code=[^&\$]*/, '')
                        .replace(/[&\?]scope=[^&\$]*/, '')
                        .replace(/[&\?]state=[^&\$]*/, '')
                        .replace(/[&\?]session_state=[^&\$]*/, '');

        history.replaceState(null, window.name, href);

        let [nonceInState, userState] = this.parseState(state);
        this.state = userState;

        if (parts['error']) {
            this.debug('error trying to login');
            this.handleLoginError({}, parts);
            const err = new OAuthErrorEvent('code_error', {}, parts);
            this.eventsSubject.next(err);
            return Promise.reject(err);
        }

        if (!nonceInState) {
            return Promise.resolve();
        }

        const success = this.validateNonce(nonceInState);
        if (!success) {
            const event = new OAuthErrorEvent('invalid_nonce_in_state', null);
            this.eventsSubject.next(event);
            return Promise.reject(event);
        }

        if (code) {
            return new Promise((resolve, reject) => {
                this.getTokenFromCode(code).then(result => {
                    resolve();
                }).catch(err => {
                    reject(err);
                });
            });
        } else {
            return Promise.resolve();
        }
    }

    /**
     * Get token using an intermediate code. Works for the Authorization Code flow.
     */
    private getTokenFromCode(code: string): Promise<object> {
        let params = new HttpParams()
            .set('grant_type', 'authorization_code')
            .set('code', code)
            .set('redirect_uri', this.redirectUri);

        if (!this.disablePKCE) {
            const pkciVerifier = this._storage.getItem('PKCI_verifier');

            if (!pkciVerifier) {
                console.warn('No PKCI verifier found in oauth storage!');
            } else {
                params = params.set('code_verifier', pkciVerifier);
            }
        }

        return this.fetchAndProcessToken(params);
    }

    private fetchAndProcessToken(params: HttpParams): Promise<object> {

        let headers = new HttpHeaders()
                                .set('Content-Type', 'application/x-www-form-urlencoded');

        if (!this.validateUrlForHttps(this.tokenEndpoint)) {
            throw new Error('tokenEndpoint must use Http. Also check property requireHttps.');
        }

        if (this.useHttpBasicAuth) {
            const header = btoa(`${this.clientId}:${this.dummyClientSecret}`);
            headers = headers.set(
                'Authorization',
                'Basic ' + header);
        }

        if (!this.useHttpBasicAuth) {
            params = params.set('client_id', this.clientId);
        }

        if (!this.useHttpBasicAuth && this.dummyClientSecret) {
            params = params.set('client_secret', this.dummyClientSecret);
        }

        return new Promise((resolve, reject) => {

            if (this.customQueryParams) {
                for (let key of Object.getOwnPropertyNames(this.customQueryParams)) {
                    params = params.set(key, this.customQueryParams[key]);
                }
            }

            this.http.post<TokenResponse>(this.tokenEndpoint, params, { headers }).subscribe(
                (tokenResponse) => {
                    this.debug('refresh tokenResponse', tokenResponse);
                    this.storeAccessTokenResponse(
                        tokenResponse.access_token, 
                        tokenResponse.refresh_token, 
                        tokenResponse.expires_in,
                        tokenResponse.scope);

                    if (this.oidc && tokenResponse.id_token) {
                        this.processIdToken(tokenResponse.id_token, tokenResponse.access_token).  
                        then(result => {
                            this.storeIdToken(result);
            
                            this.eventsSubject.next(new OAuthSuccessEvent('token_received'));
                            this.eventsSubject.next(new OAuthSuccessEvent('token_refreshed'));
            
                            resolve(tokenResponse);
                        })
                        .catch(reason => {
                            this.eventsSubject.next(new OAuthErrorEvent('token_validation_error', reason));
                            console.error('Error validating tokens');
                            console.error(reason);
            
                            reject(reason);
                        });
                    } else {
                        this.eventsSubject.next(new OAuthSuccessEvent('token_received'));
                        this.eventsSubject.next(new OAuthSuccessEvent('token_refreshed'));
            
                        resolve(tokenResponse);
                    }
                },
                (err) => {
                    console.error('Error getting token', err);
                    this.eventsSubject.next(new OAuthErrorEvent('token_refresh_error', err));
                    reject(err);
                }
            );
        });
    }

    /**
     * Checks whether there are tokens in the hash fragment
     * as a result of the implicit flow. These tokens are
     * parsed, validated and used to sign the user in to the
     * current client.
     *
     * @param options Optional options.
     */
    public tryLoginImplicitFlow(options: LoginOptions = null): Promise<boolean> {
        options = options || {};

        let parts: object;

        if (options.customHashFragment) {
            parts = this.urlHelper.getHashFragmentParams(options.customHashFragment);
        } else {
            parts = this.urlHelper.getHashFragmentParams();
        }

        this.debug('parsed url', parts);

        const state = parts['state'];

        let [nonceInState, userState] = this.parseState(state);
        this.state = userState;

        if (parts['error']) {
            this.debug('error trying to login');
            this.handleLoginError(options, parts);
            const err = new OAuthErrorEvent('token_error', {}, parts);
            this.eventsSubject.next(err);
            return Promise.reject(err);
        }

        const accessToken = parts['access_token'];
        const idToken = parts['id_token'];
        const sessionState = parts['session_state'];
        const grantedScopes = parts['scope'];

        if (!this.requestAccessToken && !this.oidc) {
            return Promise.reject(
                'Either requestAccessToken or oidc (or both) must be true.'
            );
        }

        if (this.requestAccessToken && !accessToken) {
            return Promise.resolve(false);
        }
        if (this.requestAccessToken && !options.disableOAuth2StateCheck && !state) {
            return Promise.resolve(false);
        }
        if (this.oidc && !idToken) {
            return Promise.resolve(false);
        }

        if (this.sessionChecksEnabled && !sessionState) {
            this.logger.warn(
                'session checks (Session Status Change Notification) ' +
                'were activated in the configuration but the id_token ' +
                'does not contain a session_state claim'
            );
        }

        if (this.requestAccessToken && !options.disableOAuth2StateCheck) {
            const success = this.validateNonce(nonceInState);

            if (!success) {
                const event = new OAuthErrorEvent('invalid_nonce_in_state', null);
                this.eventsSubject.next(event);
                return Promise.reject(event);
            }
        }

        if (this.requestAccessToken) {
            this.storeAccessTokenResponse(
                accessToken,
                null,
                parts['expires_in'] || this.fallbackAccessTokenExpirationTimeInSec,
                grantedScopes
            );
        }

        if (!this.oidc) {
            this.eventsSubject.next(new OAuthSuccessEvent('token_received'));
            if (this.clearHashAfterLogin && !options.preventClearHashAfterLogin) {
                location.hash = '';
            }

            this.callOnTokenReceivedIfExists(options);
            return Promise.resolve(true);

        }

        return this.processIdToken(idToken, accessToken)
            .then(result => {
                if (options.validationHandler) {
                    return options
                        .validationHandler({
                            accessToken: accessToken,
                            idClaims: result.idTokenClaims,
                            idToken: result.idToken,
                            state: state
                        })
                        .then(_ => result);
                }
                return result;
            })
            .then(result => {
                this.storeIdToken(result);
                this.storeSessionState(sessionState);
                if (this.clearHashAfterLogin) {
                    location.hash = '';
                }
                this.eventsSubject.next(new OAuthSuccessEvent('token_received'));
                this.callOnTokenReceivedIfExists(options);
                this.inImplicitFlow = false;
                return true;
            })
            .catch(reason => {
                this.eventsSubject.next(
                    new OAuthErrorEvent('token_validation_error', reason)
                );
                this.logger.error('Error validating tokens');
                this.logger.error(reason);
                return Promise.reject(reason);
            });
    }

    private parseState(state: string): [string, string] {
        let nonce = state;
        let userState = '';

        if (state) {
            const idx = state.indexOf(this.config.nonceStateSeparator);
            if (idx > -1) {
                nonce = state.substr(0, idx);
                userState = state.substr(idx + this.config.nonceStateSeparator.length);
            }
        }
        return [nonce, userState];
    }

    protected validateNonce(
        nonceInState: string
    ): boolean {
        const savedNonce = this._storage.getItem('nonce');
        if (savedNonce !== nonceInState) {
            
            const err = 'Validating access_token failed, wrong state/nonce.';
            console.error(err, savedNonce, nonceInState);
            return false;
        }
        return true;
    }

    protected storeIdToken(idToken: ParsedIdToken) {
        this._storage.setItem('id_token', idToken.idToken);
        this._storage.setItem('id_token_claims_obj', idToken.idTokenClaimsJson);
        this._storage.setItem('id_token_expires_at', '' + idToken.idTokenExpiresAt);
        this._storage.setItem('id_token_stored_at', '' + Date.now());
    }

    protected storeSessionState(sessionState: string): void {
        this._storage.setItem('session_state', sessionState);
    }

    protected getSessionState(): string {
        return this._storage.getItem('session_state');
    }

    protected handleLoginError(options: LoginOptions, parts: object): void {
        if (options.onLoginError) {
            options.onLoginError(parts);
        }
        if (this.clearHashAfterLogin) {
            location.hash = '';
        }
    }

    /**
     * @ignore
     */
    public processIdToken(
        idToken: string,
        accessToken: string,
        skipNonceCheck = false
    ): Promise<ParsedIdToken> {
        const tokenParts = idToken.split('.');
        const headerBase64 = this.padBase64(tokenParts[0]);
        const headerJson = b64DecodeUnicode(headerBase64);
        const header = JSON.parse(headerJson);
        const claimsBase64 = this.padBase64(tokenParts[1]);
        const claimsJson = b64DecodeUnicode(claimsBase64);
        const claims = JSON.parse(claimsJson);
        const savedNonce = this._storage.getItem('nonce');

        if (Array.isArray(claims.aud)) {
            if (claims.aud.every(v => v !== this.clientId)) {
                const err = 'Wrong audience: ' + claims.aud.join(',');
                this.logger.warn(err);
                return Promise.reject(err);
            }
        } else {
            if (claims.aud !== this.clientId) {
                const err = 'Wrong audience: ' + claims.aud;
                this.logger.warn(err);
                return Promise.reject(err);
            }
        }

        if (!claims.sub) {
            const err = 'No sub claim in id_token';
            this.logger.warn(err);
            return Promise.reject(err);
        }

        /* For now, we only check whether the sub against
         * silentRefreshSubject when sessionChecksEnabled is on
         * We will reconsider in a later version to do this
         * in every other case too.
         */
        if (
            this.sessionChecksEnabled &&
            this.silentRefreshSubject &&
            this.silentRefreshSubject !== claims['sub']
        ) {
            const err =
                'After refreshing, we got an id_token for another user (sub). ' +
                `Expected sub: ${this.silentRefreshSubject}, received sub: ${
                claims['sub']
                }`;

            this.logger.warn(err);
            return Promise.reject(err);
        }

        if (!claims.iat) {
            const err = 'No iat claim in id_token';
            this.logger.warn(err);
            return Promise.reject(err);
        }

        if (!this.skipIssuerCheck && claims.iss !== this.issuer) {
            const err = 'Wrong issuer: ' + claims.iss;
            this.logger.warn(err);
            return Promise.reject(err);
        }

        if (!skipNonceCheck && claims.nonce !== savedNonce) {
            const err = 'Wrong nonce: ' + claims.nonce;
            this.logger.warn(err);
            return Promise.reject(err);
        }

        if (
            !this.disableAtHashCheck &&
            this.requestAccessToken &&
            !claims['at_hash']
        ) {
            const err = 'An at_hash is needed!';
            this.logger.warn(err);
            return Promise.reject(err);
        }

        const now = Date.now();
        const issuedAtMSec = claims.iat * 1000;
        const expiresAtMSec = claims.exp * 1000;
        const clockSkewInMSec = (this.clockSkewInSec || 600) * 1000;

        if (
            issuedAtMSec - clockSkewInMSec >= now ||
            expiresAtMSec + clockSkewInMSec <= now
        ) {
            const err = 'Token has expired';
            console.error(err);
            console.error({
                now: now,
                issuedAtMSec: issuedAtMSec,
                expiresAtMSec: expiresAtMSec
            });
            return Promise.reject(err);
        }

        const validationParams: ValidationParams = {
            accessToken: accessToken,
            idToken: idToken,
            jwks: this.jwks,
            idTokenClaims: claims,
            idTokenHeader: header,
            loadKeys: () => this.loadJwks()
        };


        return this.checkAtHash(validationParams)
          .then(atHashValid => {
            if (
              !this.disableAtHashCheck &&
              this.requestAccessToken &&
              !atHashValid
          ) {
              const err = 'Wrong at_hash';
              this.logger.warn(err);
              return Promise.reject(err);
          }

          return this.checkSignature(validationParams).then(_ => {
              const result: ParsedIdToken = {
                  idToken: idToken,
                  idTokenClaims: claims,
                  idTokenClaimsJson: claimsJson,
                  idTokenHeader: header,
                  idTokenHeaderJson: headerJson,
                  idTokenExpiresAt: expiresAtMSec
              };
              return result;
          });

        });
    }

    /**
     * Returns the received claims about the user.
     */
    public getIdentityClaims(): object {
        const claims = this._storage.getItem('id_token_claims_obj');
        if (!claims) {
            return null;
        }
        return JSON.parse(claims);
    }

    /**
     * Returns the granted scopes from the server.
     */
    public getGrantedScopes(): object {
        const scopes = this._storage.getItem('granted_scopes');
        if (!scopes) {
            return null;
        }
        return JSON.parse(scopes);
    }

    /**
     * Returns the current id_token.
     */
    public getIdToken(): string {
        return this._storage
            ? this._storage.getItem('id_token')
            : null;
    }

    protected padBase64(base64data): string {
        while (base64data.length % 4 !== 0) {
            base64data += '=';
        }
        return base64data;
    }

    /**
     * Returns the current access_token.
     */
    public getAccessToken(): string {
        return this._storage
            ? this._storage.getItem('access_token')
            : null;
    }

    public getRefreshToken(): string {
        return this._storage
            ? this._storage.getItem('refresh_token')
            : null;
    }

    /**
     * Returns the expiration date of the access_token
     * as milliseconds since 1970.
     */
    public getAccessTokenExpiration(): number {
        if (!this._storage.getItem('expires_at')) {
            return null;
        }
        return parseInt(this._storage.getItem('expires_at'), 10);
    }

    protected getAccessTokenStoredAt(): number {
        return parseInt(this._storage.getItem('access_token_stored_at'), 10);
    }

    protected getIdTokenStoredAt(): number {
        return parseInt(this._storage.getItem('id_token_stored_at'), 10);
    }

    /**
     * Returns the expiration date of the id_token
     * as milliseconds since 1970.
     */
    public getIdTokenExpiration(): number {
        if (!this._storage.getItem('id_token_expires_at')) {
            return null;
        }

        return parseInt(this._storage.getItem('id_token_expires_at'), 10);
    }

    /**
     * Checkes, whether there is a valid access_token.
     */
    public hasValidAccessToken(): boolean {
        if (this.getAccessToken()) {
            const expiresAt = this._storage.getItem('expires_at');
            const now = new Date();
            if (expiresAt && parseInt(expiresAt, 10) < now.getTime()) {
                return false;
            }

            return true;
        }

        return false;
    }

    /**
     * Checks whether there is a valid id_token.
     */
    public hasValidIdToken(): boolean {
        if (this.getIdToken()) {
            const expiresAt = this._storage.getItem('id_token_expires_at');
            const now = new Date();
            if (expiresAt && parseInt(expiresAt, 10) < now.getTime()) {
                return false;
            }

            return true;
        }

        return false;
    }

    /**
     * Returns the auth-header that can be used
     * to transmit the access_token to a service
     */
    public authorizationHeader(): string {
        return 'Bearer ' + this.getAccessToken();
    }

    /**
     * Removes all tokens and logs the user out.
     * If a logout url is configured, the user is
     * redirected to it.
     * @param noRedirectToLogoutUrl
     */
    public logOut(noRedirectToLogoutUrl = false): void {
        const id_token = this.getIdToken();
        this._storage.removeItem('access_token');
        this._storage.removeItem('id_token');
        this._storage.removeItem('refresh_token');
        this._storage.removeItem('nonce');
        this._storage.removeItem('expires_at');
        this._storage.removeItem('id_token_claims_obj');
        this._storage.removeItem('id_token_expires_at');
        this._storage.removeItem('id_token_stored_at');
        this._storage.removeItem('access_token_stored_at');
        this._storage.removeItem('granted_scopes');
        this._storage.removeItem('session_state');

        this.silentRefreshSubject = null;

        this.eventsSubject.next(new OAuthInfoEvent('logout'));

        if (!this.logoutUrl) {
            return;
        }
        if (noRedirectToLogoutUrl) {
            return;
        }

        if (!id_token && !this.postLogoutRedirectUri) {
            return;
        }

        let logoutUrl: string;

        if (!this.validateUrlForHttps(this.logoutUrl)) {
            throw new Error(
                'logoutUrl must use https, or config value for property requireHttps must allow http'
            );
        }

        // For backward compatibility
        if (this.logoutUrl.indexOf('{{') > -1) {
            logoutUrl = this.logoutUrl
                .replace(/\{\{id_token\}\}/, id_token)
                .replace(/\{\{client_id\}\}/, this.clientId);
        } else {

            let params = new HttpParams();

            if (id_token) {
                params = params.set('id_token_hint', id_token);
            }

            const postLogoutUrl = this.postLogoutRedirectUri || this.redirectUri;
            if (postLogoutUrl) {
                params = params.set('post_logout_redirect_uri', postLogoutUrl);
            }

            logoutUrl =
                this.logoutUrl +
                (this.logoutUrl.indexOf('?') > -1 ? '&' : '?') +
                params.toString();
        }
        this.config.openUri(logoutUrl);
    }

    /**
     * @ignore
     */
    public createAndSaveNonce(): Promise<string> {
        const that = this;
        return this.createNonce().then(function (nonce: any) {
            that._storage.setItem('nonce', nonce);
            return nonce;
        });
    }

    /**
     * @ignore
     */
    public ngOnDestroy() {
        this.clearAccessTokenTimer();
        this.clearIdTokenTimer();
    }

    protected createNonce(): Promise<string> {
        return new Promise((resolve) => {
            if (this.rngUrl) {
                throw new Error(
                    'createNonce with rng-web-api has not been implemented so far'
                );
            }

            /*
             * This alphabet uses a-z A-Z 0-9 _- symbols.
             * Symbols order was changed for better gzip compression.
             */
            const url = 'Uint8ArdomValuesObj012345679BCDEFGHIJKLMNPQRSTWXYZ_cfghkpqvwxyz-';
            let size = 45;
            let id = '';

            const crypto = self.crypto || self['msCrypto'];
            if (crypto) {
                const bytes = crypto.getRandomValues(new Uint8Array(size));
                while (0 < size--) {
                    id += url[bytes[size] & 63];
                }
            } else {
                while (0 < size--) {
                    id += url[Math.random() * 64 | 0];
                }
            }

            resolve(id);
        });
    }

    protected async checkAtHash(params: ValidationParams): Promise<boolean> {
        if (!this.tokenValidationHandler) {
            this.logger.warn(
                'No tokenValidationHandler configured. Cannot check at_hash.'
            );
            return true;
        }
        return this.tokenValidationHandler.validateAtHash(params);
    }

    protected checkSignature(params: ValidationParams): Promise<any> {
        if (!this.tokenValidationHandler) {
            this.logger.warn(
                'No tokenValidationHandler configured. Cannot check signature.'
            );
            return Promise.resolve(null);
        }
        return this.tokenValidationHandler.validateSignature(params);
    }


    /**
     * Start the implicit flow or the code flow,
     * depending on your configuration.
     */
    public initLoginFlow(
        additionalState = '',
        params = {}
    ) {
        if (this.responseType === 'code') {
            return this.initCodeFlow(additionalState, params);
        } else {
            return this.initImplicitFlow(additionalState, params);
        }
    }

    /**
     * Starts the authorization code flow and redirects to user to
     * the auth servers login url.
     */
    public initCodeFlow(
        additionalState = '',
        params = {}
    ): void {
        if (this.loginUrl !== '') {
            this.initCodeFlowInternal(additionalState, params);
        } else {
            this.events.pipe(filter(e => e.type === 'discovery_document_loaded'))
            .subscribe(_ => this.initCodeFlowInternal(additionalState, params));
        }
    }

    private initCodeFlowInternal(
        additionalState = '',
        params = {}
    ): void {

        if (!this.validateUrlForHttps(this.loginUrl)) {
            throw new Error('loginUrl must use Http. Also check property requireHttps.');
        }

        this.createLoginUrl(additionalState, '', null, false, params).then(function (url) {
            location.href = url;
        })
        .catch(error => {
            console.error('Error in initAuthorizationCodeFlow');
            console.error(error);
        });
    }

    protected async createChallangeVerifierPairForPKCE(): Promise<[string, string]> {

        if (!this.crypto) {
            throw new Error('PKCI support for code flow needs a CryptoHander. Did you import the OAuthModule using forRoot() ?');
        }


        const verifier = await this.createNonce();
        const challengeRaw = await this.crypto.calcHash(verifier, 'sha-256');
        const challange = base64UrlEncode(challengeRaw);

        return [challange, verifier];
    }
}<|MERGE_RESOLUTION|>--- conflicted
+++ resolved
@@ -386,10 +386,6 @@
     /**
      * DEPRECATED. Use a provider for OAuthStorage instead:
      *
-<<<<<<< HEAD
-     *
-=======
->>>>>>> a1652dc5
      * { provide: OAuthStorage, useFactory: oAuthStorageFactory }
      * export function oAuthStorageFactory(): OAuthStorage { return localStorage; }
      * Sets a custom storage used to store the received
