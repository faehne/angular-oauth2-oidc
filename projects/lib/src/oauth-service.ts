import { Injectable, NgZone, Optional, OnDestroy } from '@angular/core';
import { HttpClient, HttpHeaders, HttpParams } from '@angular/common/http';
import { Observable, Subject, Subscription, of, race, from } from 'rxjs';
import { filter, delay, first, tap, map, switchMap } from 'rxjs/operators';

import {
    ValidationHandler,
    ValidationParams
} from './token-validation/validation-handler';
import { UrlHelperService } from './url-helper.service';
import {
    OAuthEvent,
    OAuthInfoEvent,
    OAuthErrorEvent,
    OAuthSuccessEvent
} from './events';
import {
    OAuthLogger,
    OAuthStorage,
    LoginOptions,
    ParsedIdToken,
    OidcDiscoveryDoc,
    TokenResponse,
    UserInfo
} from './types';
import { b64DecodeUnicode, base64UrlEncode } from './base64-helper';
import { AuthConfig } from './auth.config';
import { WebHttpUrlEncodingCodec } from './encoder';
import { CryptoHandler } from './token-validation/crypto-handler';

/**
 * Service for logging in and logging out with
 * OIDC and OAuth2. Supports implicit flow and
 * password flow.
 */
@Injectable()
export class OAuthService extends AuthConfig implements OnDestroy {
    // Extending AuthConfig ist just for LEGACY reasons
    // to not break existing code.

    /**
     * The ValidationHandler used to validate received
     * id_tokens.
     */
    public tokenValidationHandler: ValidationHandler;

    /**
     * @internal
     * Deprecated:  use property events instead
     */
    public discoveryDocumentLoaded = false;

    /**
     * @internal
     * Deprecated:  use property events instead
     */
    public discoveryDocumentLoaded$: Observable<OidcDiscoveryDoc>;

    /**
     * Informs about events, like token_received or token_expires.
     * See the string enum EventType for a full list of event types.
     */
    public events: Observable<OAuthEvent>;

    /**
     * The received (passed around) state, when logging
     * in with implicit flow.
     */
    public state? = '';

    protected eventsSubject: Subject<OAuthEvent> = new Subject<OAuthEvent>();
    protected discoveryDocumentLoadedSubject: Subject<OidcDiscoveryDoc> = new Subject<OidcDiscoveryDoc>();
    protected silentRefreshPostMessageEventListener: EventListener;
    protected grantTypesSupported: Array<string> = [];
    protected _storage: OAuthStorage;
    protected accessTokenTimeoutSubscription: Subscription;
    protected idTokenTimeoutSubscription: Subscription;
    protected sessionCheckEventListener: EventListener;
    protected jwksUri: string;
    protected sessionCheckTimer: any;
    protected silentRefreshSubject: string;
    protected inImplicitFlow = false;

    constructor(
        protected ngZone: NgZone,
        protected http: HttpClient,
        @Optional() storage: OAuthStorage,
        @Optional() tokenValidationHandler: ValidationHandler,
        @Optional() protected config: AuthConfig,
        protected urlHelper: UrlHelperService,
        protected logger: OAuthLogger,
        @Optional() protected crypto: CryptoHandler,
    ) {
        super();

        this.debug('angular-oauth2-oidc v8-beta');

        this.discoveryDocumentLoaded$ = this.discoveryDocumentLoadedSubject.asObservable();
        this.events = this.eventsSubject.asObservable();

        if (tokenValidationHandler) {
            this.tokenValidationHandler = tokenValidationHandler;
        }

        if (config) {
            this.configure(config);
        }

        try {
            if (storage) {
                this.setStorage(storage);
            } else if (typeof sessionStorage !== 'undefined') {
                this.setStorage(sessionStorage);
            }
        } catch (e) {

            console.error(
                'No OAuthStorage provided and cannot access default (sessionStorage).'
                + 'Consider providing a custom OAuthStorage implementation in your module.',
                e
            );
        }

        this.setupRefreshTimer();
    }

    /**
     * Use this method to configure the service
     * @param config the configuration
     */
    public configure(config: AuthConfig): void {
        // For the sake of downward compatibility with
        // original configuration API
        Object.assign(this, new AuthConfig(), config);

        this.config = Object.assign({} as AuthConfig, new AuthConfig(), config);

        if (this.sessionChecksEnabled) {
            this.setupSessionCheck();
        }

        this.configChanged();
    }

    protected configChanged(): void {
        this.setupRefreshTimer();
    }

    public restartSessionChecksIfStillLoggedIn(): void {
        if (this.hasValidIdToken()) {
            this.initSessionCheck();
        }
    }

    protected restartRefreshTimerIfStillLoggedIn(): void {
        this.setupExpirationTimers();
    }

    protected setupSessionCheck(): void {
        this.events.pipe(filter(e => e.type === 'token_received')).subscribe(e => {
            this.initSessionCheck();
        });
    }

    /**
     * Will setup up silent refreshing for when the token is
     * about to expire. When the user is logged out via this.logOut method, the
     * silent refreshing will pause and not refresh the tokens until the user is
     * logged back in via receiving a new token.
     * @param params Additional parameter to pass
     * @param listenTo Setup automatic refresh of a specific token type
     */
    public setupAutomaticSilentRefresh(params: object = {}, listenTo?: 'access_token' | 'id_token' | 'any', noPrompt = true): void {
      let shouldRunSilentRefresh = true;
      this.events.pipe(
        tap((e) => {
          if (e.type === 'token_received') {
            shouldRunSilentRefresh = true;
          } else if (e.type === 'logout') {
            shouldRunSilentRefresh = false;
          }
        }),
        filter(e => e.type === 'token_expires')
      ).subscribe(e => {
        const event = e as OAuthInfoEvent;
        if ((listenTo == null || listenTo === 'any' || event.info === listenTo) && shouldRunSilentRefresh) {
          // this.silentRefresh(params, noPrompt).catch(_ => {
          this.refreshInternal(params, noPrompt).catch(_ => {
            this.debug('Automatic silent refresh did not work');
          });
        }
      });

      this.restartRefreshTimerIfStillLoggedIn();
    }

    protected refreshInternal(params, noPrompt): Promise<TokenResponse|OAuthEvent> {
        if (this.responseType === 'code') {
            return this.refreshToken();
        } else {
            return this.silentRefresh(params, noPrompt);
        }
    }

    /**
     * Convenience method that first calls `loadDiscoveryDocument(...)` and
     * directly chains using the `then(...)` part of the promise to call
     * the `tryLogin(...)` method.
     *
     * @param options LoginOptions to pass through to `tryLogin(...)`
     */
    public loadDiscoveryDocumentAndTryLogin(options: LoginOptions = null): Promise<boolean> {
        return this.loadDiscoveryDocument().then(doc => {
            return this.tryLogin(options);
        });
    }

    /**
     * Convenience method that first calls `loadDiscoveryDocumentAndTryLogin(...)`
     * and if then chains to `initImplicitFlow()`, but only if there is no valid
     * IdToken or no valid AccessToken.
     *
     * @param options LoginOptions to pass through to `tryLogin(...)`
     */
    public loadDiscoveryDocumentAndLogin(options: LoginOptions = null): Promise<boolean> {
        return this.loadDiscoveryDocumentAndTryLogin(options).then(_ => {
            if (!this.hasValidIdToken() || !this.hasValidAccessToken()) {
                if(this.responseType === 'code'){
                    this.initCodeFlow();
                } else {
                    this.initImplicitFlow();
                }
                return false;
            } else {
                return true;
            }
        });
    }

    protected debug(...args): void {
        if (this.showDebugInformation) {
            this.logger.debug.apply(console, args);
        }
    }

    protected validateUrlFromDiscoveryDocument(url: string): string[] {
        const errors: string[] = [];
        const httpsCheck = this.validateUrlForHttps(url);
        const issuerCheck = this.validateUrlAgainstIssuer(url);

        if (!httpsCheck) {
            errors.push(
                'https for all urls required. Also for urls received by discovery.'
            );
        }

        if (!issuerCheck) {
            errors.push(
                'Every url in discovery document has to start with the issuer url.' +
                'Also see property strictDiscoveryDocumentValidation.'
            );
        }

        return errors;
    }

    protected validateUrlForHttps(url: string): boolean {
        if (!url) {
            return true;
        }

        const lcUrl = url.toLowerCase();

        if (this.requireHttps === false) {
            return true;
        }

        if (
            (lcUrl.match(/^http:\/\/localhost($|[:\/])/) ||
                lcUrl.match(/^http:\/\/localhost($|[:\/])/)) &&
            this.requireHttps === 'remoteOnly'
        ) {
            return true;
        }

        return lcUrl.startsWith('https://');
    }

    protected assertUrlNotNullAndCorrectProtocol(url: string | undefined, description: string) {
      if (!url) {
        throw new Error(`'${description}' should not be null`);
      }
      if (!this.validateUrlForHttps(url)) {
        throw new Error(`'${description}' must use HTTPS (with TLS), or config value for property 'requireHttps' must be set to 'false' and allow HTTP (without TLS).`);
      }
    }

    protected validateUrlAgainstIssuer(url: string) {
        if (!this.strictDiscoveryDocumentValidation) {
            return true;
        }
        if (!url) {
            return true;
        }
        return url.toLowerCase().startsWith(this.issuer.toLowerCase());
    }

    protected setupRefreshTimer(): void {
        if (typeof window === 'undefined') {
            this.debug('timer not supported on this plattform');
            return;
        }

        if (this.hasValidIdToken()) {
            this.clearAccessTokenTimer();
            this.clearIdTokenTimer();
            this.setupExpirationTimers();
        }

        this.events.pipe(filter(e => e.type === 'token_received')).subscribe(_ => {
            this.clearAccessTokenTimer();
            this.clearIdTokenTimer();
            this.setupExpirationTimers();
        });
    }

    protected setupExpirationTimers(): void {
        const idTokenExp = this.getIdTokenExpiration() || Number.MAX_VALUE;
        const accessTokenExp = this.getAccessTokenExpiration() || Number.MAX_VALUE;
        const useAccessTokenExp = accessTokenExp <= idTokenExp;

        if (this.hasValidAccessToken() && useAccessTokenExp) {
            this.setupAccessTokenTimer();
        }

        if (this.hasValidIdToken() && !useAccessTokenExp) {
            this.setupIdTokenTimer();
        }
    }

    protected setupAccessTokenTimer(): void {
        const expiration = this.getAccessTokenExpiration();
        const storedAt = this.getAccessTokenStoredAt();
        const timeout = this.calcTimeout(storedAt, expiration);

        this.ngZone.runOutsideAngular(() => {
            this.accessTokenTimeoutSubscription = of(
                new OAuthInfoEvent('token_expires', 'access_token')
            )
                .pipe(delay(timeout))
                .subscribe(e => {
                    this.ngZone.run(() => {
                        this.eventsSubject.next(e);
                    });
                });
        });
    }

    protected setupIdTokenTimer(): void {
        const expiration = this.getIdTokenExpiration();
        const storedAt = this.getIdTokenStoredAt();
        const timeout = this.calcTimeout(storedAt, expiration);

        this.ngZone.runOutsideAngular(() => {
            this.idTokenTimeoutSubscription = of(
                new OAuthInfoEvent('token_expires', 'id_token')
            )
                .pipe(delay(timeout))
                .subscribe(e => {
                    this.ngZone.run(() => {
                        this.eventsSubject.next(e);
                    });
                });
        });
    }

    protected clearAccessTokenTimer(): void {
        if (this.accessTokenTimeoutSubscription) {
            this.accessTokenTimeoutSubscription.unsubscribe();
        }
    }

    protected clearIdTokenTimer(): void {
        if (this.idTokenTimeoutSubscription) {
            this.idTokenTimeoutSubscription.unsubscribe();
        }
    }

    protected calcTimeout(storedAt: number, expiration: number): number {
        const now = Date.now();
        const delta = (expiration - storedAt) * this.timeoutFactor - (now - storedAt);
        return Math.max(0, delta);
    }

    /**
     * DEPRECATED. Use a provider for OAuthStorage instead:
     *
     * { provide: OAuthStorage, useFactory: oAuthStorageFactory }
     * export function oAuthStorageFactory(): OAuthStorage { return localStorage; }
     * Sets a custom storage used to store the received
     * tokens on client side. By default, the browser's
     * sessionStorage is used.
     * @ignore
     *
     * @param storage
     */
    public setStorage(storage: OAuthStorage): void {
        this._storage = storage;
        this.configChanged();
    }

    /**
     * Loads the discovery document to configure most
     * properties of this service. The url of the discovery
     * document is infered from the issuer's url according
     * to the OpenId Connect spec. To use another url you
     * can pass it to to optional parameter fullUrl.
     *
     * @param fullUrl
     */
    public loadDiscoveryDocument(fullUrl: string = null): Promise<OAuthSuccessEvent> {
        return new Promise((resolve, reject) => {
            if (!fullUrl) {
                fullUrl = this.issuer || '';
                if (!fullUrl.endsWith('/')) {
                    fullUrl += '/';
                }
                fullUrl += '.well-known/openid-configuration';
            }

            if (!this.validateUrlForHttps(fullUrl)) {
                reject('issuer  must use HTTPS (with TLS), or config value for property \'requireHttps\' must be set to \'false\' and allow HTTP (without TLS).');
                return;
            }

            this.http.get<OidcDiscoveryDoc>(fullUrl).subscribe(
                doc => {
                    if (!this.validateDiscoveryDocument(doc)) {
                        this.eventsSubject.next(
                            new OAuthErrorEvent('discovery_document_validation_error', null)
                        );
                        reject('discovery_document_validation_error');
                        return;
                    }

                    this.loginUrl = doc.authorization_endpoint;
                    this.logoutUrl = doc.end_session_endpoint || this.logoutUrl;
                    this.grantTypesSupported = doc.grant_types_supported;
                    this.issuer = doc.issuer;
                    this.tokenEndpoint = doc.token_endpoint;
                    this.userinfoEndpoint = doc.userinfo_endpoint || this.userinfoEndpoint;
                    this.jwksUri = doc.jwks_uri;
                    this.sessionCheckIFrameUrl = doc.check_session_iframe || this.sessionCheckIFrameUrl;

                    this.discoveryDocumentLoaded = true;
                    this.discoveryDocumentLoadedSubject.next(doc);

                    if (this.sessionChecksEnabled) {
                        this.restartSessionChecksIfStillLoggedIn();
                    }

                    this.loadJwks()
                        .then(jwks => {
                            const result: object = {
                                discoveryDocument: doc,
                                jwks: jwks
                            };

                            const event = new OAuthSuccessEvent(
                                'discovery_document_loaded',
                                result
                            );
                            this.eventsSubject.next(event);
                            resolve(event);
                            return;
                        })
                        .catch(err => {
                            this.eventsSubject.next(
                                new OAuthErrorEvent('discovery_document_load_error', err)
                            );
                            reject(err);
                            return;
                        });
                },
                err => {
                    this.logger.error('error loading discovery document', err);
                    this.eventsSubject.next(
                        new OAuthErrorEvent('discovery_document_load_error', err)
                    );
                    reject(err);
                }
            );
        });
    }

    protected loadJwks(): Promise<object> {
        return new Promise<object>((resolve, reject) => {
            if (this.jwksUri) {
                this.http.get(this.jwksUri).subscribe(
                    jwks => {
                        this.jwks = jwks;
                        this.eventsSubject.next(
                            new OAuthSuccessEvent('discovery_document_loaded')
                        );
                        resolve(jwks);
                    },
                    err => {
                        this.logger.error('error loading jwks', err);
                        this.eventsSubject.next(
                            new OAuthErrorEvent('jwks_load_error', err)
                        );
                        reject(err);
                    }
                );
            } else {
                resolve(null);
            }
        });
    }

    protected validateDiscoveryDocument(doc: OidcDiscoveryDoc): boolean {
        let errors: string[];

        if (!this.skipIssuerCheck && doc.issuer !== this.issuer) {
            this.logger.error(
                'invalid issuer in discovery document',
                'expected: ' + this.issuer,
                'current: ' + doc.issuer
            );
            return false;
        }

        errors = this.validateUrlFromDiscoveryDocument(doc.authorization_endpoint);
        if (errors.length > 0) {
            this.logger.error(
                'error validating authorization_endpoint in discovery document',
                errors
            );
            return false;
        }

        errors = this.validateUrlFromDiscoveryDocument(doc.end_session_endpoint);
        if (errors.length > 0) {
            this.logger.error(
                'error validating end_session_endpoint in discovery document',
                errors
            );
            return false;
        }

        errors = this.validateUrlFromDiscoveryDocument(doc.token_endpoint);
        if (errors.length > 0) {
            this.logger.error(
                'error validating token_endpoint in discovery document',
                errors
            );
        }

        errors = this.validateUrlFromDiscoveryDocument(doc.userinfo_endpoint);
        if (errors.length > 0) {
            this.logger.error(
                'error validating userinfo_endpoint in discovery document',
                errors
            );
            return false;
        }

        errors = this.validateUrlFromDiscoveryDocument(doc.jwks_uri);
        if (errors.length > 0) {
            this.logger.error('error validating jwks_uri in discovery document', errors);
            return false;
        }

        if (this.sessionChecksEnabled && !doc.check_session_iframe) {
            this.logger.warn(
                'sessionChecksEnabled is activated but discovery document' +
                ' does not contain a check_session_iframe field'
            );
        }

        return true;
    }

    /**
     * Uses password flow to exchange userName and password for an
     * access_token. After receiving the access_token, this method
     * uses it to query the userinfo endpoint in order to get information
     * about the user in question.
     *
     * When using this, make sure that the property oidc is set to false.
     * Otherwise stricter validations take place that make this operation
     * fail.
     *
     * @param userName
     * @param password
     * @param headers Optional additional http-headers.
     */
    public fetchTokenUsingPasswordFlowAndLoadUserProfile(
        userName: string,
        password: string,
        headers: HttpHeaders = new HttpHeaders()
    ): Promise<UserInfo> {
        return this.fetchTokenUsingPasswordFlow(userName, password, headers).then(
            () => this.loadUserProfile()
        );
    }

    /**
     * Loads the user profile by accessing the user info endpoint defined by OpenId Connect.
     *
     * When using this with OAuth2 password flow, make sure that the property oidc is set to false.
     * Otherwise stricter validations take place that make this operation fail.
     */
    public loadUserProfile(): Promise<UserInfo> {
        if (!this.hasValidAccessToken()) {
            throw new Error('Can not load User Profile without access_token');
        }
        if (!this.validateUrlForHttps(this.userinfoEndpoint)) {
            throw new Error('userinfoEndpoint must use HTTPS (with TLS), or config value for property \'requireHttps\' must be set to \'false\' and allow HTTP (without TLS).');
        }

        return new Promise((resolve, reject) => {
            const headers = new HttpHeaders().set(
                'Authorization',
                'Bearer ' + this.getAccessToken()
            );

            this.http.get<UserInfo>(this.userinfoEndpoint, { headers }).subscribe(
                info => {
                    this.debug('userinfo received', info);

                    const existingClaims = this.getIdentityClaims() || {};

                    if (!this.skipSubjectCheck) {
                        if (
                            this.oidc &&
                            (!existingClaims['sub'] || info.sub !== existingClaims['sub'])
                        ) {
                            const err =
                                'if property oidc is true, the received user-id (sub) has to be the user-id ' +
                                'of the user that has logged in with oidc.\n' +
                                'if you are not using oidc but just oauth2 password flow set oidc to false';

                            reject(err);
                            return;
                        }
                    }

                    info = Object.assign({}, existingClaims, info);

                    this._storage.setItem('id_token_claims_obj', JSON.stringify(info));
                    this.eventsSubject.next(new OAuthSuccessEvent('user_profile_loaded'));
                    resolve(info);
                },
                err => {
                    this.logger.error('error loading user info', err);
                    this.eventsSubject.next(
                        new OAuthErrorEvent('user_profile_load_error', err)
                    );
                    reject(err);
                }
            );
        });
    }

    /**
     * Uses password flow to exchange userName and password for an access_token.
     * @param userName
     * @param password
     * @param headers Optional additional http-headers.
     */
    public fetchTokenUsingPasswordFlow(
        userName: string,
        password: string,
        headers: HttpHeaders = new HttpHeaders()
<<<<<<< HEAD
    ): Promise<object> {
        this.assertUrlNotNullAndCorrectProtocol(this.tokenEndpoint, 'tokenEndpoint');
=======
    ): Promise<TokenResponse> {
        if (!this.validateUrlForHttps(this.tokenEndpoint)) {
            throw new Error(
                'tokenEndpoint must use https, or config value for property requireHttps must allow http'
            );
        }
>>>>>>> 948f5177

        return new Promise((resolve, reject) => {
            /**
             * A `HttpParameterCodec` that uses `encodeURIComponent` and `decodeURIComponent` to
             * serialize and parse URL parameter keys and values.
             *
             * @stable
             */
            let params = new HttpParams({ encoder: new WebHttpUrlEncodingCodec() })
                .set('grant_type', 'password')
                .set('scope', this.scope)
                .set('username', userName)
                .set('password', password);

            if (this.useHttpBasicAuth) {
                const header = btoa(`${this.clientId}:${this.dummyClientSecret}`);
                headers = headers.set(
                    'Authorization',
                    'Basic ' + header);
            }

            if (!this.useHttpBasicAuth) {
                params = params.set('client_id', this.clientId);
            }

            if (!this.useHttpBasicAuth && this.dummyClientSecret) {
                params = params.set('client_secret', this.dummyClientSecret);
            }

            if (this.customQueryParams) {
                for (const key of Object.getOwnPropertyNames(this.customQueryParams)) {
                    params = params.set(key, this.customQueryParams[key]);
                }
            }

            headers = headers.set(
                'Content-Type',
                'application/x-www-form-urlencoded'
            );

            this.http
                .post<TokenResponse>(this.tokenEndpoint, params, { headers })
                .subscribe(
                    tokenResponse => {
                        this.debug('tokenResponse', tokenResponse);
                        this.storeAccessTokenResponse(
                            tokenResponse.access_token,
                            tokenResponse.refresh_token,
                            tokenResponse.expires_in,
                            tokenResponse.scope
                        );

                        this.eventsSubject.next(new OAuthSuccessEvent('token_received'));
                        resolve(tokenResponse);
                    },
                    err => {
                        this.logger.error('Error performing password flow', err);
                        this.eventsSubject.next(new OAuthErrorEvent('token_error', err));
                        reject(err);
                    }
                );
        });
    }

    /**
     * Refreshes the token using a refresh_token.
     * This does not work for implicit flow, b/c
     * there is no refresh_token in this flow.
     * A solution for this is provided by the
     * method silentRefresh.
     */
<<<<<<< HEAD
    public refreshToken(): Promise<object> {
        this.assertUrlNotNullAndCorrectProtocol(this.tokenEndpoint, 'tokenEndpoint');
=======
    public refreshToken(): Promise<TokenResponse> {

        if (!this.validateUrlForHttps(this.tokenEndpoint)) {
            throw new Error(
                'tokenEndpoint must use https, or config value for property requireHttps must allow http'
            );
        }
>>>>>>> 948f5177

        return new Promise((resolve, reject) => {
            let params = new HttpParams()
                .set('grant_type', 'refresh_token')
                .set('client_id', this.clientId)
                .set('scope', this.scope)
                .set('refresh_token', this._storage.getItem('refresh_token'));

            if (this.dummyClientSecret) {
                params = params.set('client_secret', this.dummyClientSecret);
            }

            if (this.customQueryParams) {
                for (const key of Object.getOwnPropertyNames(this.customQueryParams)) {
                    params = params.set(key, this.customQueryParams[key]);
                }
            }

            const headers = new HttpHeaders().set(
                'Content-Type',
                'application/x-www-form-urlencoded'
            );

            this.http
                .post<TokenResponse>(this.tokenEndpoint, params, { headers })
                .pipe(switchMap(tokenResponse => {
                    if (tokenResponse.id_token) {
                        return from(this.processIdToken(tokenResponse.id_token, tokenResponse.access_token, true))
                            .pipe(
                                tap(result => this.storeIdToken(result)),
                                map(_ => tokenResponse)
                            );
                    }
                    else {
                        return of(tokenResponse);
                    }
                }))
                .subscribe(
                    tokenResponse => {
                        this.debug('refresh tokenResponse', tokenResponse);
                        this.storeAccessTokenResponse(
                            tokenResponse.access_token,
                            tokenResponse.refresh_token,
                            tokenResponse.expires_in,
                            tokenResponse.scope
                        );

                        this.eventsSubject.next(new OAuthSuccessEvent('token_received'));
                        this.eventsSubject.next(new OAuthSuccessEvent('token_refreshed'));
                        resolve(tokenResponse);
                    },
                    err => {
                        this.logger.error('Error performing password flow', err);
                        this.eventsSubject.next(
                            new OAuthErrorEvent('token_refresh_error', err)
                        );
                        reject(err);
                    }
                );
        });
    }

    protected removeSilentRefreshEventListener(): void {
        if (this.silentRefreshPostMessageEventListener) {
            window.removeEventListener(
                'message',
                this.silentRefreshPostMessageEventListener
            );
            this.silentRefreshPostMessageEventListener = null;
        }
    }

    protected setupSilentRefreshEventListener(): void {
        this.removeSilentRefreshEventListener();

        this.silentRefreshPostMessageEventListener = (e: MessageEvent) => {
            const message = this.processMessageEventMessage(e);

            this.tryLogin({
                customHashFragment: message,
                preventClearHashAfterLogin: true,
                onLoginError: err => {
                    this.eventsSubject.next(
                        new OAuthErrorEvent('silent_refresh_error', err)
                    );
                },
                onTokenReceived: () => {
                    this.eventsSubject.next(new OAuthSuccessEvent('silently_refreshed'));
                }
            }).catch(err => this.debug('tryLogin during silent refresh failed', err));
        };

        window.addEventListener(
            'message',
            this.silentRefreshPostMessageEventListener
        );
    }

    /**
     * Performs a silent refresh for implicit flow.
     * Use this method to get new tokens when/before
     * the existing tokens expire.
     */
    public silentRefresh(params: object = {}, noPrompt = true): Promise<OAuthEvent> {
        const claims: object = this.getIdentityClaims() || {};

        if (this.useIdTokenHintForSilentRefresh && this.hasValidIdToken()) {
            params['id_token_hint'] = this.getIdToken();
        }

        if (!this.validateUrlForHttps(this.loginUrl)) {
            throw new Error('loginUrl  must use HTTPS (with TLS), or config value for property \'requireHttps\' must be set to \'false\' and allow HTTP (without TLS).');
        }

        if (typeof document === 'undefined') {
            throw new Error('silent refresh is not supported on this platform');
        }

        const existingIframe = document.getElementById(
            this.silentRefreshIFrameName
        );

        if (existingIframe) {
            document.body.removeChild(existingIframe);
        }

        this.silentRefreshSubject = claims['sub'];

        const iframe = document.createElement('iframe');
        iframe.id = this.silentRefreshIFrameName;

        this.setupSilentRefreshEventListener();

        const redirectUri = this.silentRefreshRedirectUri || this.redirectUri;
        this.createLoginUrl(null, null, redirectUri, noPrompt, params).then(url => {
            iframe.setAttribute('src', url);

            if (!this.silentRefreshShowIFrame) {
                iframe.style['display'] = 'none';
            }
            document.body.appendChild(iframe);
        });

        const errors = this.events.pipe(
            filter(e => e instanceof OAuthErrorEvent),
            first()
        );
        const success = this.events.pipe(
            filter(e => e.type === 'silently_refreshed'),
            first()
        );
        const timeout = of(
            new OAuthErrorEvent('silent_refresh_timeout', null)
        ).pipe(delay(this.silentRefreshTimeout));

        return race([errors, success, timeout])
            .pipe(
                tap(e => {
                    if (e.type === 'silent_refresh_timeout') {
                        this.eventsSubject.next(e);
                    }
                }),
                map(e => {
                    if (e instanceof OAuthErrorEvent) {
                        throw e;
                    }
                    return e;
                })
            )
            .toPromise();
    }

    public initImplicitFlowInPopup(options?: { height?: number, width?: number }) {
        options = options || {};
        return this.createLoginUrl(null, null, this.silentRefreshRedirectUri, false, {
            display: 'popup'
        }).then(url => {
            return new Promise((resolve, reject) => {
                let windowRef = window.open(url, '_blank', this.calculatePopupFeatures(options));

                const cleanup = () => {
                    window.removeEventListener('message', listener);
                    windowRef.close();
                    windowRef = null;
                };

                const listener = (e: MessageEvent) => {
                    const message = this.processMessageEventMessage(e);

                    this.tryLogin({
                        customHashFragment: message,
                        preventClearHashAfterLogin: true,
                    }).then(() => {
                        cleanup();
                        resolve();
                    }, err => {
                        cleanup();
                        reject(err);
                    });
                };

                window.addEventListener('message', listener);
            });
        });
    }

    protected calculatePopupFeatures(options: { height?: number, width?: number }): string {
        // Specify an static height and width and calculate centered position

        const height = options.height || 470;
        const width = options.width || 500;
        const left = window.screenLeft + ((window.outerWidth - width) / 2);
        const top = window.screenTop + ((window.outerHeight - height) / 2);
        return `location=no,toolbar=no,width=${width},height=${height},top=${top},left=${left}`;
    }

    protected processMessageEventMessage(e: MessageEvent): string {
        let expectedPrefix = '#';

        if (this.silentRefreshMessagePrefix) {
            expectedPrefix += this.silentRefreshMessagePrefix;
        }

        if (!e || !e.data || typeof e.data !== 'string') {
            return;
        }

        const prefixedMessage: string = e.data;

        if (!prefixedMessage.startsWith(expectedPrefix)) {
            return;
        }

        return '#' + prefixedMessage.substr(expectedPrefix.length);
    }

    protected canPerformSessionCheck(): boolean {
        if (!this.sessionChecksEnabled) {
            return false;
        }
        if (!this.sessionCheckIFrameUrl) {
            console.warn(
                'sessionChecksEnabled is activated but there is no sessionCheckIFrameUrl'
            );
            return false;
        }
        const sessionState = this.getSessionState();
        if (!sessionState) {
            console.warn(
                'sessionChecksEnabled is activated but there is no session_state'
            );
            return false;
        }
        if (typeof document === 'undefined') {
            return false;
        }

        return true;
    }

    protected setupSessionCheckEventListener(): void {
        this.removeSessionCheckEventListener();

        this.sessionCheckEventListener = (e: MessageEvent) => {
            const origin = e.origin.toLowerCase();
            const issuer = this.issuer.toLowerCase();

            this.debug('sessionCheckEventListener');

            if (!issuer.startsWith(origin)) {
                this.debug(
                    'sessionCheckEventListener',
                    'wrong origin',
                    origin,
                    'expected',
                    issuer
                );
            }

            // only run in Angular zone if it is 'changed' or 'error'
            switch (e.data) {
                case 'unchanged':
                    this.handleSessionUnchanged();
                    break;
                case 'changed':
                    this.ngZone.run(() => {
                        this.handleSessionChange();
                    });
                    break;
                case 'error':
                    this.ngZone.run(() => {
                        this.handleSessionError();
                    });
                    break;
            }

            this.debug('got info from session check inframe', e);
        };

        // prevent Angular from refreshing the view on every message (runs in intervals)
        this.ngZone.runOutsideAngular(() => {
            window.addEventListener('message', this.sessionCheckEventListener);
        });
    }

    protected handleSessionUnchanged(): void {
        this.debug('session check', 'session unchanged');
    }

    protected handleSessionChange(): void {
        /* events: session_changed, relogin, stopTimer, logged_out*/
        this.eventsSubject.next(new OAuthInfoEvent('session_changed'));
        this.stopSessionCheckTimer();
        if (this.silentRefreshRedirectUri) {
            this.silentRefresh().catch(_ =>
                this.debug('silent refresh failed after session changed')
            );
            this.waitForSilentRefreshAfterSessionChange();
        } else {
            this.eventsSubject.next(new OAuthInfoEvent('session_terminated'));
            this.logOut(true);
        }
    }

    protected waitForSilentRefreshAfterSessionChange(): void {
        this.events
            .pipe(
                filter(
                    (e: OAuthEvent) =>
                        e.type === 'silently_refreshed' ||
                        e.type === 'silent_refresh_timeout' ||
                        e.type === 'silent_refresh_error'
                ),
                first()
            )
            .subscribe(e => {
                if (e.type !== 'silently_refreshed') {
                    this.debug('silent refresh did not work after session changed');
                    this.eventsSubject.next(new OAuthInfoEvent('session_terminated'));
                    this.logOut(true);
                }
            });
    }

    protected handleSessionError(): void {
        this.stopSessionCheckTimer();
        this.eventsSubject.next(new OAuthInfoEvent('session_error'));
    }

    protected removeSessionCheckEventListener(): void {
        if (this.sessionCheckEventListener) {
            window.removeEventListener('message', this.sessionCheckEventListener);
            this.sessionCheckEventListener = null;
        }
    }

    protected initSessionCheck(): void {
        if (!this.canPerformSessionCheck()) {
            return;
        }

        const existingIframe = document.getElementById(this.sessionCheckIFrameName);
        if (existingIframe) {
            document.body.removeChild(existingIframe);
        }

        const iframe = document.createElement('iframe');
        iframe.id = this.sessionCheckIFrameName;

        this.setupSessionCheckEventListener();

        const url = this.sessionCheckIFrameUrl;
        iframe.setAttribute('src', url);
        iframe.style.display = 'none';
        document.body.appendChild(iframe);

        this.startSessionCheckTimer();
    }

    protected startSessionCheckTimer(): void {
        this.stopSessionCheckTimer();
        this.ngZone.runOutsideAngular(() => {
            this.sessionCheckTimer = setInterval(
                this.checkSession.bind(this),
                this.sessionCheckIntervall
            );
        });
    }

    protected stopSessionCheckTimer(): void {
        if (this.sessionCheckTimer) {
            clearInterval(this.sessionCheckTimer);
            this.sessionCheckTimer = null;
        }
    }

    protected checkSession(): void {
        const iframe: any = document.getElementById(this.sessionCheckIFrameName);

        if (!iframe) {
            this.logger.warn(
                'checkSession did not find iframe',
                this.sessionCheckIFrameName
            );
        }

        const sessionState = this.getSessionState();

        if (!sessionState) {
            this.stopSessionCheckTimer();
        }

        const message = this.clientId + ' ' + sessionState;
        iframe.contentWindow.postMessage(message, this.issuer);
    }

    protected async createLoginUrl(
        state = '',
        loginHint = '',
        customRedirectUri = '',
        noPrompt = false,
        params: object = {}
    ): Promise<string> {
        const that = this;

        let redirectUri: string;

        if (customRedirectUri) {
            redirectUri = customRedirectUri;
        } else {
            redirectUri = this.redirectUri;
        }

        const nonce = await this.createAndSaveNonce();

        if (state) {
            state = nonce + this.config.nonceStateSeparator + state;
        } else {
            state = nonce;
        }

        if (!this.requestAccessToken && !this.oidc) {
            throw new Error(
                'Either requestAccessToken or oidc or both must be true'
            );
        }

        if (this.config.responseType) {
            this.responseType = this.config.responseType;
        } else {
            if (this.oidc && this.requestAccessToken) {
                this.responseType = 'id_token token';
            } else if (this.oidc && !this.requestAccessToken) {
                this.responseType = 'id_token';
            } else {
                this.responseType = 'token';
            }
        }

        const seperationChar = that.loginUrl.indexOf('?') > -1 ? '&' : '?';

        let scope = that.scope;

        if (this.oidc && !scope.match(/(^|\s)openid($|\s)/)) {
            scope = 'openid ' + scope;
        }

        let url =
            that.loginUrl +
            seperationChar +
            'response_type=' +
            encodeURIComponent(that.responseType) +
            '&client_id=' +
            encodeURIComponent(that.clientId) +
            '&state=' +
            encodeURIComponent(state) +
            '&redirect_uri=' +
            encodeURIComponent(redirectUri) +
            '&scope=' +
            encodeURIComponent(scope);

        if (this.responseType === 'code' && !this.disablePKCE) {
            const [challenge, verifier] = await this.createChallangeVerifierPairForPKCE();
            this._storage.setItem('PKCI_verifier', verifier);
            url += '&code_challenge=' + challenge;
            url += '&code_challenge_method=S256';
        }

        if (loginHint) {
            url += '&login_hint=' + encodeURIComponent(loginHint);
        }

        if (that.resource) {
            url += '&resource=' + encodeURIComponent(that.resource);
        }

        if (that.oidc) {
            url += '&nonce=' + encodeURIComponent(nonce);
        }

        if (noPrompt) {
            url += '&prompt=none';
        }

        for (const key of Object.keys(params)) {
            url +=
                '&' + encodeURIComponent(key) + '=' + encodeURIComponent(params[key]);
        }

        if (this.customQueryParams) {
            for (const key of Object.getOwnPropertyNames(this.customQueryParams)) {
                url +=
                    '&' + key + '=' + encodeURIComponent(this.customQueryParams[key]);
            }
        }

        return url;

    }

    initImplicitFlowInternal(
        additionalState = '',
        params: string | object = ''
    ): void {
        if (this.inImplicitFlow) {
            return;
        }

        this.inImplicitFlow = true;

        if (!this.validateUrlForHttps(this.loginUrl)) {
            throw new Error(
                'loginUrl  must use HTTPS (with TLS), or config value for property \'requireHttps\' must be set to \'false\' and allow HTTP (without TLS).'
            );
        }

        let addParams: object = {};
        let loginHint: string = null;

        if (typeof params === 'string') {
            loginHint = params;
        } else if (typeof params === 'object') {
            addParams = params;
        }

        this.createLoginUrl(additionalState, loginHint, null, false, addParams)
            .then(this.config.openUri)
            .catch(error => {
                console.error('Error in initImplicitFlow', error);
                this.inImplicitFlow = false;
            });
    }

    /**
     * Starts the implicit flow and redirects to user to
     * the auth servers' login url.
     *
     * @param additionalState Optional state that is passed around.
     *  You'll find this state in the property `state` after `tryLogin` logged in the user.
     * @param params Hash with additional parameter. If it is a string, it is used for the
     *               parameter loginHint (for the sake of compatibility with former versions)
     */
    public initImplicitFlow(
        additionalState = '',
        params: string | object = ''
    ): void {
        if (this.loginUrl !== '') {
            this.initImplicitFlowInternal(additionalState, params);
        } else {
            this.events
                .pipe(filter(e => e.type === 'discovery_document_loaded'))
                .subscribe(_ => this.initImplicitFlowInternal(additionalState, params));
        }
    }

    /**
     * Reset current implicit flow
     *
     * @description This method allows resetting the current implict flow in order to be initialized again.
     */
    public resetImplicitFlow(): void {
      this.inImplicitFlow = false;
    }

    protected callOnTokenReceivedIfExists(options: LoginOptions): void {
        const that = this;
        if (options.onTokenReceived) {
            const tokenParams = {
                idClaims: that.getIdentityClaims(),
                idToken: that.getIdToken(),
                accessToken: that.getAccessToken(),
                state: that.state
            };
            options.onTokenReceived(tokenParams);
        }
    }

    protected storeAccessTokenResponse(
        accessToken: string,
        refreshToken: string,
        expiresIn: number,
        grantedScopes: String
    ): void {
        this._storage.setItem('access_token', accessToken);
        if (grantedScopes) {
            this._storage.setItem('granted_scopes', JSON.stringify(grantedScopes.split('+')));
        }
        this._storage.setItem('access_token_stored_at', '' + Date.now());
        if (expiresIn) {
            const expiresInMilliSeconds = expiresIn * 1000;
            const now = new Date();
            const expiresAt = now.getTime() + expiresInMilliSeconds;
            this._storage.setItem('expires_at', '' + expiresAt);
        }

        if (refreshToken) {
            this._storage.setItem('refresh_token', refreshToken);
        }
    }

    /**
     * Delegates to tryLoginImplicitFlow for the sake of competability
     * @param options Optional options.
     */
    public tryLogin(options: LoginOptions = null): Promise<boolean> {
        if (this.config.responseType === 'code') {
            return this.tryLoginCodeFlow().then(_ => true);
        }
        else {
            return this.tryLoginImplicitFlow(options);
        }
    }


    private parseQueryString(queryString: string): object {
        if (!queryString || queryString.length === 0) {
            return {};
        }

        if (queryString.charAt(0) === '?') {
            queryString = queryString.substr(1);
        }

        return this.urlHelper.parseQueryString(queryString);


    }

    public tryLoginCodeFlow(): Promise<void> {

        const parts = this.parseQueryString(window.location.search)

        const code = parts['code'];
        const state = parts['state'];

        const href = location.href
                        .replace(/[&\?]code=[^&\$]*/, '')
                        .replace(/[&\?]scope=[^&\$]*/, '')
                        .replace(/[&\?]state=[^&\$]*/, '')
                        .replace(/[&\?]session_state=[^&\$]*/, '');

        history.replaceState(null, window.name, href);

        let [nonceInState, userState] = this.parseState(state);
        this.state = userState;

        if (parts['error']) {
            this.debug('error trying to login');
            this.handleLoginError({}, parts);
            const err = new OAuthErrorEvent('code_error', {}, parts);
            this.eventsSubject.next(err);
            return Promise.reject(err);
        }

        if (!nonceInState) {
            return Promise.resolve();
        }

        const success = this.validateNonce(nonceInState);
        if (!success) {
            const event = new OAuthErrorEvent('invalid_nonce_in_state', null);
            this.eventsSubject.next(event);
            return Promise.reject(event);
        }

        if (code) {
            return new Promise((resolve, reject) => {
                this.getTokenFromCode(code).then(result => {
                    resolve();
                }).catch(err => {
                    reject(err);
                });
            });
        } else {
            return Promise.resolve();
        }
    }

    /**
     * Get token using an intermediate code. Works for the Authorization Code flow.
     */
    private getTokenFromCode(code: string): Promise<TokenResponse> {
        let params = new HttpParams()
            .set('grant_type', 'authorization_code')
            .set('code', code)
            .set('redirect_uri', this.redirectUri);

        if (!this.disablePKCE) {
            const pkciVerifier = this._storage.getItem('PKCI_verifier');

            if (!pkciVerifier) {
                console.warn('No PKCI verifier found in oauth storage!');
            } else {
                params = params.set('code_verifier', pkciVerifier);
            }
        }

        return this.fetchAndProcessToken(params);
    }

    private fetchAndProcessToken(params: HttpParams): Promise<TokenResponse> {

        this.assertUrlNotNullAndCorrectProtocol(this.tokenEndpoint, 'tokenEndpoint');
        let headers = new HttpHeaders()
                                .set('Content-Type', 'application/x-www-form-urlencoded');

        if (this.useHttpBasicAuth) {
            const header = btoa(`${this.clientId}:${this.dummyClientSecret}`);
            headers = headers.set(
                'Authorization',
                'Basic ' + header);
        }

        if (!this.useHttpBasicAuth) {
            params = params.set('client_id', this.clientId);
        }

        if (!this.useHttpBasicAuth && this.dummyClientSecret) {
            params = params.set('client_secret', this.dummyClientSecret);
        }

        return new Promise((resolve, reject) => {

            if (this.customQueryParams) {
                for (let key of Object.getOwnPropertyNames(this.customQueryParams)) {
                    params = params.set(key, this.customQueryParams[key]);
                }
            }

            this.http.post<TokenResponse>(this.tokenEndpoint, params, { headers }).subscribe(
                (tokenResponse) => {
                    this.debug('refresh tokenResponse', tokenResponse);
                    this.storeAccessTokenResponse(
                        tokenResponse.access_token,
                        tokenResponse.refresh_token,
                        tokenResponse.expires_in,
                        tokenResponse.scope);

                    if (this.oidc && tokenResponse.id_token) {
                        this.processIdToken(tokenResponse.id_token, tokenResponse.access_token).
                        then(result => {
                            this.storeIdToken(result);

                            this.eventsSubject.next(new OAuthSuccessEvent('token_received'));
                            this.eventsSubject.next(new OAuthSuccessEvent('token_refreshed'));

                            resolve(tokenResponse);
                        })
                        .catch(reason => {
                            this.eventsSubject.next(new OAuthErrorEvent('token_validation_error', reason));
                            console.error('Error validating tokens');
                            console.error(reason);

                            reject(reason);
                        });
                    } else {
                        this.eventsSubject.next(new OAuthSuccessEvent('token_received'));
                        this.eventsSubject.next(new OAuthSuccessEvent('token_refreshed'));

                        resolve(tokenResponse);
                    }
                },
                (err) => {
                    console.error('Error getting token', err);
                    this.eventsSubject.next(new OAuthErrorEvent('token_refresh_error', err));
                    reject(err);
                }
            );
        });
    }

    /**
     * Checks whether there are tokens in the hash fragment
     * as a result of the implicit flow. These tokens are
     * parsed, validated and used to sign the user in to the
     * current client.
     *
     * @param options Optional options.
     */
    public tryLoginImplicitFlow(options: LoginOptions = null): Promise<boolean> {
        options = options || {};

        let parts: object;

        if (options.customHashFragment) {
            parts = this.urlHelper.getHashFragmentParams(options.customHashFragment);
        } else {
            parts = this.urlHelper.getHashFragmentParams();
        }

        this.debug('parsed url', parts);

        const state = parts['state'];

        let [nonceInState, userState] = this.parseState(state);
        this.state = userState;

        if (parts['error']) {
            this.debug('error trying to login');
            this.handleLoginError(options, parts);
            const err = new OAuthErrorEvent('token_error', {}, parts);
            this.eventsSubject.next(err);
            return Promise.reject(err);
        }

        const accessToken = parts['access_token'];
        const idToken = parts['id_token'];
        const sessionState = parts['session_state'];
        const grantedScopes = parts['scope'];

        if (!this.requestAccessToken && !this.oidc) {
            return Promise.reject(
                'Either requestAccessToken or oidc (or both) must be true.'
            );
        }

        if (this.requestAccessToken && !accessToken) {
            return Promise.resolve(false);
        }
        if (this.requestAccessToken && !options.disableOAuth2StateCheck && !state) {
            return Promise.resolve(false);
        }
        if (this.oidc && !idToken) {
            return Promise.resolve(false);
        }

        if (this.sessionChecksEnabled && !sessionState) {
            this.logger.warn(
                'session checks (Session Status Change Notification) ' +
                'were activated in the configuration but the id_token ' +
                'does not contain a session_state claim'
            );
        }

        if (this.requestAccessToken && !options.disableOAuth2StateCheck) {
            const success = this.validateNonce(nonceInState);

            if (!success) {
                const event = new OAuthErrorEvent('invalid_nonce_in_state', null);
                this.eventsSubject.next(event);
                return Promise.reject(event);
            }
        }

        if (this.requestAccessToken) {
            this.storeAccessTokenResponse(
                accessToken,
                null,
                parts['expires_in'] || this.fallbackAccessTokenExpirationTimeInSec,
                grantedScopes
            );
        }

        if (!this.oidc) {
            this.eventsSubject.next(new OAuthSuccessEvent('token_received'));
            if (this.clearHashAfterLogin && !options.preventClearHashAfterLogin) {
                location.hash = '';
            }

            this.callOnTokenReceivedIfExists(options);
            return Promise.resolve(true);

        }

        return this.processIdToken(idToken, accessToken)
            .then(result => {
                if (options.validationHandler) {
                    return options
                        .validationHandler({
                            accessToken: accessToken,
                            idClaims: result.idTokenClaims,
                            idToken: result.idToken,
                            state: state
                        })
                        .then(_ => result);
                }
                return result;
            })
            .then(result => {
                this.storeIdToken(result);
                this.storeSessionState(sessionState);
                if (this.clearHashAfterLogin && !options.preventClearHashAfterLogin) {
                    location.hash = '';
                }
                this.eventsSubject.next(new OAuthSuccessEvent('token_received'));
                this.callOnTokenReceivedIfExists(options);
                this.inImplicitFlow = false;
                return true;
            })
            .catch(reason => {
                this.eventsSubject.next(
                    new OAuthErrorEvent('token_validation_error', reason)
                );
                this.logger.error('Error validating tokens');
                this.logger.error(reason);
                return Promise.reject(reason);
            });
    }

    private parseState(state: string): [string, string] {
        let nonce = state;
        let userState = '';

        if (state) {
            const idx = state.indexOf(this.config.nonceStateSeparator);
            if (idx > -1) {
                nonce = state.substr(0, idx);
                userState = state.substr(idx + this.config.nonceStateSeparator.length);
            }
        }
        return [nonce, userState];
    }

    protected validateNonce(
        nonceInState: string
    ): boolean {
        const savedNonce = this._storage.getItem('nonce');
        if (savedNonce !== nonceInState) {

            const err = 'Validating access_token failed, wrong state/nonce.';
            console.error(err, savedNonce, nonceInState);
            return false;
        }
        return true;
    }

    protected storeIdToken(idToken: ParsedIdToken): void {
        this._storage.setItem('id_token', idToken.idToken);
        this._storage.setItem('id_token_claims_obj', idToken.idTokenClaimsJson);
        this._storage.setItem('id_token_expires_at', '' + idToken.idTokenExpiresAt);
        this._storage.setItem('id_token_stored_at', '' + Date.now());
    }

    protected storeSessionState(sessionState: string): void {
        this._storage.setItem('session_state', sessionState);
    }

    protected getSessionState(): string {
        return this._storage.getItem('session_state');
    }

    protected handleLoginError(options: LoginOptions, parts: object): void {
        if (options.onLoginError) {
            options.onLoginError(parts);
        }
        if (this.clearHashAfterLogin && !options.preventClearHashAfterLogin) {
            location.hash = '';
        }
    }

    /**
     * @ignore
     */
    public processIdToken(
        idToken: string,
        accessToken: string,
        skipNonceCheck = false
    ): Promise<ParsedIdToken> {
        const tokenParts = idToken.split('.');
        const headerBase64 = this.padBase64(tokenParts[0]);
        const headerJson = b64DecodeUnicode(headerBase64);
        const header = JSON.parse(headerJson);
        const claimsBase64 = this.padBase64(tokenParts[1]);
        const claimsJson = b64DecodeUnicode(claimsBase64);
        const claims = JSON.parse(claimsJson);
        const savedNonce = this._storage.getItem('nonce');

        if (Array.isArray(claims.aud)) {
            if (claims.aud.every(v => v !== this.clientId)) {
                const err = 'Wrong audience: ' + claims.aud.join(',');
                this.logger.warn(err);
                return Promise.reject(err);
            }
        } else {
            if (claims.aud !== this.clientId) {
                const err = 'Wrong audience: ' + claims.aud;
                this.logger.warn(err);
                return Promise.reject(err);
            }
        }

        if (!claims.sub) {
            const err = 'No sub claim in id_token';
            this.logger.warn(err);
            return Promise.reject(err);
        }

        /* For now, we only check whether the sub against
         * silentRefreshSubject when sessionChecksEnabled is on
         * We will reconsider in a later version to do this
         * in every other case too.
         */
        if (
            this.sessionChecksEnabled &&
            this.silentRefreshSubject &&
            this.silentRefreshSubject !== claims['sub']
        ) {
            const err =
                'After refreshing, we got an id_token for another user (sub). ' +
                `Expected sub: ${this.silentRefreshSubject}, received sub: ${
                claims['sub']
                }`;

            this.logger.warn(err);
            return Promise.reject(err);
        }

        if (!claims.iat) {
            const err = 'No iat claim in id_token';
            this.logger.warn(err);
            return Promise.reject(err);
        }

        if (!this.skipIssuerCheck && claims.iss !== this.issuer) {
            const err = 'Wrong issuer: ' + claims.iss;
            this.logger.warn(err);
            return Promise.reject(err);
        }

        if (!skipNonceCheck && claims.nonce !== savedNonce) {
            const err = 'Wrong nonce: ' + claims.nonce;
            this.logger.warn(err);
            return Promise.reject(err);
        }
        // at_hash is not applicable to authorization code flow
        // addressing https://github.com/manfredsteyer/angular-oauth2-oidc/issues/661
        // i.e. Based on spec the at_hash check is only true for implicit code flow on Ping Federate
        // https://www.pingidentity.com/developer/en/resources/openid-connect-developers-guide.html
        if(this.hasOwnProperty('responseType') && this.responseType === 'code'){
            this.disableAtHashCheck = true;
        }
        if (
            !this.disableAtHashCheck &&
            this.requestAccessToken &&
            !claims['at_hash']
        ) {
            const err = 'An at_hash is needed!';
            this.logger.warn(err);
            return Promise.reject(err);
        }

        const now = Date.now();
        const issuedAtMSec = claims.iat * 1000;
        const expiresAtMSec = claims.exp * 1000;
        const clockSkewInMSec = (this.clockSkewInSec || 600) * 1000;

        if (
            issuedAtMSec - clockSkewInMSec >= now ||
            expiresAtMSec + clockSkewInMSec <= now
        ) {
            const err = 'Token has expired';
            console.error(err);
            console.error({
                now: now,
                issuedAtMSec: issuedAtMSec,
                expiresAtMSec: expiresAtMSec
            });
            return Promise.reject(err);
        }

        const validationParams: ValidationParams = {
            accessToken: accessToken,
            idToken: idToken,
            jwks: this.jwks,
            idTokenClaims: claims,
            idTokenHeader: header,
            loadKeys: () => this.loadJwks()
        };
        if(this.disableAtHashCheck){
            return this.checkSignature(validationParams).then(_ => {
                const result: ParsedIdToken = {
                    idToken: idToken,
                    idTokenClaims: claims,
                    idTokenClaimsJson: claimsJson,
                    idTokenHeader: header,
                    idTokenHeaderJson: headerJson,
                    idTokenExpiresAt: expiresAtMSec
                };
                return result;
            });
        }

        return this.checkAtHash(validationParams)
          .then(atHashValid => {
            if (
              !this.disableAtHashCheck &&
              this.requestAccessToken &&
              !atHashValid
          ) {
              const err = 'Wrong at_hash';
              this.logger.warn(err);
              return Promise.reject(err);
          }

          return this.checkSignature(validationParams).then(_ => {
              const result: ParsedIdToken = {
                  idToken: idToken,
                  idTokenClaims: claims,
                  idTokenClaimsJson: claimsJson,
                  idTokenHeader: header,
                  idTokenHeaderJson: headerJson,
                  idTokenExpiresAt: expiresAtMSec
              };
              return result;
          });

        });
    }

    /**
     * Returns the received claims about the user.
     */
    public getIdentityClaims(): object {
        const claims = this._storage.getItem('id_token_claims_obj');
        if (!claims) {
            return null;
        }
        return JSON.parse(claims);
    }

    /**
     * Returns the granted scopes from the server.
     */
    public getGrantedScopes(): object {
        const scopes = this._storage.getItem('granted_scopes');
        if (!scopes) {
            return null;
        }
        return JSON.parse(scopes);
    }

    /**
     * Returns the current id_token.
     */
    public getIdToken(): string {
        return this._storage
            ? this._storage.getItem('id_token')
            : null;
    }

    protected padBase64(base64data): string {
        while (base64data.length % 4 !== 0) {
            base64data += '=';
        }
        return base64data;
    }

    /**
     * Returns the current access_token.
     */
    public getAccessToken(): string {
        return this._storage
            ? this._storage.getItem('access_token')
            : null;
    }

    public getRefreshToken(): string {
        return this._storage
            ? this._storage.getItem('refresh_token')
            : null;
    }

    /**
     * Returns the expiration date of the access_token
     * as milliseconds since 1970.
     */
    public getAccessTokenExpiration(): number {
        if (!this._storage.getItem('expires_at')) {
            return null;
        }
        return parseInt(this._storage.getItem('expires_at'), 10);
    }

    protected getAccessTokenStoredAt(): number {
        return parseInt(this._storage.getItem('access_token_stored_at'), 10);
    }

    protected getIdTokenStoredAt(): number {
        return parseInt(this._storage.getItem('id_token_stored_at'), 10);
    }

    /**
     * Returns the expiration date of the id_token
     * as milliseconds since 1970.
     */
    public getIdTokenExpiration(): number {
        if (!this._storage.getItem('id_token_expires_at')) {
            return null;
        }

        return parseInt(this._storage.getItem('id_token_expires_at'), 10);
    }

    /**
     * Checkes, whether there is a valid access_token.
     */
    public hasValidAccessToken(): boolean {
        if (this.getAccessToken()) {
            const expiresAt = this._storage.getItem('expires_at');
            const now = new Date();
            if (expiresAt && parseInt(expiresAt, 10) < now.getTime()) {
                return false;
            }

            return true;
        }

        return false;
    }

    /**
     * Checks whether there is a valid id_token.
     */
    public hasValidIdToken(): boolean {
        if (this.getIdToken()) {
            const expiresAt = this._storage.getItem('id_token_expires_at');
            const now = new Date();
            if (expiresAt && parseInt(expiresAt, 10) < now.getTime()) {
                return false;
            }

            return true;
        }

        return false;
    }

    /**
     * Returns the auth-header that can be used
     * to transmit the access_token to a service
     */
    public authorizationHeader(): string {
        return 'Bearer ' + this.getAccessToken();
    }

    /**
     * Removes all tokens and logs the user out.
     * If a logout url is configured, the user is
     * redirected to it.
     * @param noRedirectToLogoutUrl
     */
    public logOut(noRedirectToLogoutUrl = false): void {
        const id_token = this.getIdToken();
        this._storage.removeItem('access_token');
        this._storage.removeItem('id_token');
        this._storage.removeItem('refresh_token');
        this._storage.removeItem('nonce');
        this._storage.removeItem('expires_at');
        this._storage.removeItem('id_token_claims_obj');
        this._storage.removeItem('id_token_expires_at');
        this._storage.removeItem('id_token_stored_at');
        this._storage.removeItem('access_token_stored_at');
        this._storage.removeItem('granted_scopes');
        this._storage.removeItem('session_state');

        this.silentRefreshSubject = null;

        this.eventsSubject.next(new OAuthInfoEvent('logout'));

        if (!this.logoutUrl) {
            return;
        }
        if (noRedirectToLogoutUrl) {
            return;
        }

        if (!id_token && !this.postLogoutRedirectUri) {
            return;
        }

        let logoutUrl: string;

        if (!this.validateUrlForHttps(this.logoutUrl)) {
            throw new Error(
                'logoutUrl  must use HTTPS (with TLS), or config value for property \'requireHttps\' must be set to \'false\' and allow HTTP (without TLS).'
            );
        }

        // For backward compatibility
        if (this.logoutUrl.indexOf('{{') > -1) {
            logoutUrl = this.logoutUrl
                .replace(/\{\{id_token\}\}/, id_token)
                .replace(/\{\{client_id\}\}/, this.clientId);
        } else {

            let params = new HttpParams();

            if (id_token) {
                params = params.set('id_token_hint', id_token);
            }

            const postLogoutUrl = this.postLogoutRedirectUri || this.redirectUri;
            if (postLogoutUrl) {
                params = params.set('post_logout_redirect_uri', postLogoutUrl);
            }

            logoutUrl =
                this.logoutUrl +
                (this.logoutUrl.indexOf('?') > -1 ? '&' : '?') +
                params.toString();
        }
        this.config.openUri(logoutUrl);
    }

    /**
     * @ignore
     */
    public createAndSaveNonce(): Promise<string> {
        const that = this;
        return this.createNonce().then(function (nonce: any) {
            that._storage.setItem('nonce', nonce);
            return nonce;
        });
    }

    /**
     * @ignore
     */
    public ngOnDestroy(): void {
        this.clearAccessTokenTimer();
        this.clearIdTokenTimer();

        this.removeSilentRefreshEventListener();
        const silentRefreshFrame = document.getElementById(this.silentRefreshIFrameName);
        if(silentRefreshFrame) {
            silentRefreshFrame.remove();
        }

        this.stopSessionCheckTimer();
        this.removeSessionCheckEventListener();
        const sessionCheckFrame = document.getElementById(this.sessionCheckIFrameName);
        if(sessionCheckFrame) {
            sessionCheckFrame.remove();
        }
    }

    protected createNonce(): Promise<string> {
        return new Promise((resolve) => {
            if (this.rngUrl) {
                throw new Error(
                    'createNonce with rng-web-api has not been implemented so far'
                );
            }

            /*
             * This alphabet uses a-z A-Z 0-9 _- symbols.
             * Symbols order was changed for better gzip compression.
             */
            const url = 'Uint8ArdomValuesObj012345679BCDEFGHIJKLMNPQRSTWXYZ_cfghkpqvwxyz-';
            let size = 45;
            let id = '';

            const crypto = self.crypto || self['msCrypto'];
            if (crypto) {
                const bytes = crypto.getRandomValues(new Uint8Array(size));
                while (0 < size--) {
                    id += url[bytes[size] & 63];
                }
            } else {
                while (0 < size--) {
                    id += url[Math.random() * 64 | 0];
                }
            }

            resolve(id);
        });
    }

    protected async checkAtHash(params: ValidationParams): Promise<boolean> {
        if (!this.tokenValidationHandler) {
            this.logger.warn(
                'No tokenValidationHandler configured. Cannot check at_hash.'
            );
            return true;
        }
        return this.tokenValidationHandler.validateAtHash(params);
    }

    protected checkSignature(params: ValidationParams): Promise<any> {
        if (!this.tokenValidationHandler) {
            this.logger.warn(
                'No tokenValidationHandler configured. Cannot check signature.'
            );
            return Promise.resolve(null);
        }
        return this.tokenValidationHandler.validateSignature(params);
    }


    /**
     * Start the implicit flow or the code flow,
     * depending on your configuration.
     */
    public initLoginFlow(
        additionalState = '',
        params = {}
    ): void {
        if (this.responseType === 'code') {
            return this.initCodeFlow(additionalState, params);
        } else {
            return this.initImplicitFlow(additionalState, params);
        }
    }

    /**
     * Starts the authorization code flow and redirects to user to
     * the auth servers login url.
     */
    public initCodeFlow(
        additionalState = '',
        params = {}
    ): void {
        if (this.loginUrl !== '') {
            this.initCodeFlowInternal(additionalState, params);
        } else {
            this.events.pipe(filter(e => e.type === 'discovery_document_loaded'))
            .subscribe(_ => this.initCodeFlowInternal(additionalState, params));
        }
    }

    private initCodeFlowInternal(
        additionalState = '',
        params = {}
    ): void {

        if (!this.validateUrlForHttps(this.loginUrl)) {
            throw new Error('loginUrl  must use HTTPS (with TLS), or config value for property \'requireHttps\' must be set to \'false\' and allow HTTP (without TLS).');
        }

        this.createLoginUrl(additionalState, '', null, false, params)
            .then(this.config.openUri)
            .catch(error => {
                console.error('Error in initAuthorizationCodeFlow');
                console.error(error);
            });
    }

    protected async createChallangeVerifierPairForPKCE(): Promise<[string, string]> {

        if (!this.crypto) {
            throw new Error('PKCI support for code flow needs a CryptoHander. Did you import the OAuthModule using forRoot() ?');
        }


        const verifier = await this.createNonce();
        const challengeRaw = await this.crypto.calcHash(verifier, 'sha-256');
        const challange = base64UrlEncode(challengeRaw);

        return [challange, verifier];
    }
}<|MERGE_RESOLUTION|>--- conflicted
+++ resolved
@@ -673,17 +673,9 @@
         userName: string,
         password: string,
         headers: HttpHeaders = new HttpHeaders()
-<<<<<<< HEAD
-    ): Promise<object> {
+
+    ): Promise<TokenResponse> {
         this.assertUrlNotNullAndCorrectProtocol(this.tokenEndpoint, 'tokenEndpoint');
-=======
-    ): Promise<TokenResponse> {
-        if (!this.validateUrlForHttps(this.tokenEndpoint)) {
-            throw new Error(
-                'tokenEndpoint must use https, or config value for property requireHttps must allow http'
-            );
-        }
->>>>>>> 948f5177
 
         return new Promise((resolve, reject) => {
             /**
@@ -755,18 +747,8 @@
      * A solution for this is provided by the
      * method silentRefresh.
      */
-<<<<<<< HEAD
-    public refreshToken(): Promise<object> {
+    public refreshToken(): Promise<TokenResponse> {
         this.assertUrlNotNullAndCorrectProtocol(this.tokenEndpoint, 'tokenEndpoint');
-=======
-    public refreshToken(): Promise<TokenResponse> {
-
-        if (!this.validateUrlForHttps(this.tokenEndpoint)) {
-            throw new Error(
-                'tokenEndpoint must use https, or config value for property requireHttps must allow http'
-            );
-        }
->>>>>>> 948f5177
 
         return new Promise((resolve, reject) => {
             let params = new HttpParams()
