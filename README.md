# angular-oauth2-oidc

Support for OAuth 2 and OpenId Connect (OIDC) in Angular.

![OIDC Certified Logo](https://raw.githubusercontent.com/manfredsteyer/angular-oauth2-oidc/master/oidc.png)

## Credits

- [generator-angular2-library](https://github.com/jvandemo/generator-angular2-library) for scaffolding an Angular library
- [jsrasign](https://kjur.github.io/jsrsasign/) for validating token signature and for hashing
- [Identity Server](https://github.com/identityserver) for testing with an .NET/.NET Core Backend
- [Keycloak (Redhat)](http://www.keycloak.org/) for testing with Java

## Resources

- Sources and Sample: [https://github.com/manfredsteyer/angular-oauth2-oidc](https://github.com/manfredsteyer/angular-oauth2-oidc)
- Source Code Documentation: [https://manfredsteyer.github.io/angular-oauth2-oidc/docs](https://manfredsteyer.github.io/angular-oauth2-oidc/docs)
- Community-provided sample implementation: [https://github.com/jeroenheijmans/sample-angular-oauth2-oidc-with-auth-guards/](https://github.com/jeroenheijmans/sample-angular-oauth2-oidc-with-auth-guards/)

## Tested Environment

Successfully tested with **Angular 9** and its Router, PathLocationStrategy as well as HashLocationStrategy and CommonJS-Bundling via webpack. At server side we've used IdentityServer (.NET / .NET Core) and Redhat's Keycloak (Java).

**Angular 8**: Use 8.x versions of this library.

**Angular 7**: Use 7.x versions of this library.

**Angular 6**: Use Version 4.x of this library. Version 4.x was tested with Angular 6. You can also try the newer version 5.x of this library which has a much smaller bundle size.

**Angular 5.x or 4.3**: If you need support for Angular < 6 (4.3 to 5.x) you can download the former version 3.1.4 (npm i angular-oauth2-oidc@^3 --save).

## Release Cycle

- We plan one major release for each Angular version
  - Will contain new features
  - Will contain bug fixes and PRs
- Critical Bugfixes on demand

## Contributions

- Feel free to file pull requests
- The closed issues contain some ideas for PRs and enhancements (see labels)
- If you want to contribute to the docs, you can do so in the `docs-src` folder. Make sure you update `summary.json` as well. Then generate the docs with the following commands:

  ``` sh
  npm install -g @compodoc/compodoc
  npm run docs
  ```

## Features

- Logging in via Implicit Flow (where a user is redirected to Identity Provider)
- Logging in via Code Flow + PKCE
- "Logging in" via Password Flow (where a user enters their password into the client)
- Token Refresh for all supported flows
- Automatically refreshing a token when/some time before it expires
- Querying Userinfo Endpoint
- Querying Discovery Document to ease configuration
- Validating claims of the id_token regarding the specs
- Hook for further custom validations
- Single-Sign-Out by redirecting to the auth-server's logout-endpoint

## Sample-Auth-Server

You can use the OIDC-Sample-Server mentioned in the samples for Testing. It assumes, that your Web-App runs on http://localhost:8080

Username/Password: max/geheim

*clientIds:*

- spa-demo (implicit flow)
- demo-resource-owner (resource owner password flow)

*redirectUris:*

- localhost:[8080-8089|4200-4202]
- localhost:[8080-8089|4200-4202]/index.html
- localhost:[8080-8089|4200-4202]/silent-refresh.html

## Installing

```sh
npm i angular-oauth2-oidc --save
```

## Importing the NgModule

```TypeScript
import { HttpClientModule } from '@angular/common/http';
import { OAuthModule } from 'angular-oauth2-oidc';
// etc.

@NgModule({
  imports: [
    // etc.
    HttpClientModule,
    OAuthModule.forRoot()
  ],
  declarations: [
    AppComponent,
    HomeComponent,
    // etc.
  ],
  bootstrap: [
    AppComponent
  ]
})
export class AppModule {
}
```

## Configuring for Implicit Flow

This section shows how to implement login leveraging implicit flow. This is the OAuth2/OIDC flow best suitable for
Single Page Application. It sends the user to the Identity Provider's login page. After logging in, the SPA gets tokens.
This also allows for single sign on as well as single sign off.

To configure the library, the following sample uses the new configuration API introduced with Version 2.1.
Hence, the original API is still supported.

```TypeScript
import { AuthConfig } from 'angular-oauth2-oidc';

export const authConfig: AuthConfig = {
  // Url of the Identity Provider
  issuer: 'https://steyer-identity-server.azurewebsites.net/identity',

  // URL of the SPA to redirect the user to after login
  redirectUri: window.location.origin + '/index.html',

  // The SPA's id. The SPA is registered with this id at the auth-server
  clientId: 'spa-demo',

  // set the scope for the permissions the client should request
  // The first three are defined by OIDC. The 4th is a usecase-specific one
  scope: 'openid profile email voucher',
}
```

Configure the ``OAuthService`` with this config object when the application starts up:

```TypeScript
import { OAuthService } from 'angular-oauth2-oidc';
import { JwksValidationHandler } from 'angular-oauth2-oidc';
import { authConfig } from './auth.config';
import { Component } from '@angular/core';

@Component({
    selector: 'flight-app',
    templateUrl: './app.component.html'
})
export class AppComponent {

    constructor(private oauthService: OAuthService) {
      this.configure();
    }

    private configure() {
      this.oauthService.configure(authConfig);
      this.oauthService.tokenValidationHandler = new JwksValidationHandler();
      this.oauthService.loadDiscoveryDocumentAndTryLogin();
    }
}
```

### Implementing a Login Form

After you've configured the library, you just have to call ``initImplicitFlow`` to login using OAuth2/ OIDC.

```TypeScript
import { Component } from '@angular/core';
import { OAuthService } from 'angular-oauth2-oidc';

@Component({
    templateUrl: "app/home.html"
})
export class HomeComponent {

    constructor(private oauthService: OAuthService) {
    }

    public login() {
        this.oauthService.initLoginFlow();
    }

    public logoff() {
        this.oauthService.logOut();
    }

    public get name() {
        let claims = this.oauthService.getIdentityClaims();
        if (!claims) return null;
        return claims.given_name;
    }

}
```

The following snippet contains the template for the login page:

```HTML
<h1 *ngIf="!name">
    Hallo
</h1>
<h1 *ngIf="name">
    Hallo, {{name}}
</h1>

<button class="btn btn-default" (click)="login()">
    Login
</button>
<button class="btn btn-default" (click)="logoff()">
    Logout
</button>

<div>
    Username/Passwort zum Testen: max/geheim
</div>
```

### Skipping the Login Form

If you don't want to display a login form that tells the user that they are redirected to the identity server, you can use the convenience function ``this.oauthService.loadDiscoveryDocumentAndLogin();`` instead of ``this.oauthService.loadDiscoveryDocumentAndTryLogin();`` when setting up the library.

This directly redirects the user to the identity server if there are no valid tokens. Ensure you have your `issuer` set to your discovery document endpoint!

<<<<<<< HEAD

#### Manually skipping

This is sort of what ``this.oauthService.loadDiscoveryDocumentAndLogin();`` is doing under the hood. But this gives you a fair bit more control

```TypeScript
this.oauthService
    .loadDiscoveryDocumentAndTryLogin(/* { your LoginOptions }*/) // checks to see if the current url contains id token and access token
    .(hasReceivedTokens => {
        // this would have stored all the tokens needed
        if (hasReceivedTokens) {
            // carry on with your app
            return Promise.resolve();

            /* if you wish to do something when the user receives tokens from the identity server,
             * use the event stream or the `onTokenReceived` callback in LoginOptions.
             *
             * this.oauthService.events(filter(e => e.type === 'token_received')).subscribe()
             */
        } else {
            // may want to check if you were previously authenticated
            if (this.oauthService.hasValidAccessToken() && this.oauthService.hasValidIdToken()) {
                return Promise.resolve();
            } else {
                // to safe guard this from progressing through the calling promise,
                // resolve it when it directed to the sign up page
                return new Promise(resolve => {
                    this.oauthService.initLoginFlow();
                    // example if you are using explicit flow
                    this.window.addEventListener('unload', () => {
                        resolve(true);
                    });
                });
            }
        }
    })
```

=======
>>>>>>> 13c16758
### Calling a Web API with an Access Token

You can automate this task by switching ``sendAccessToken`` on and by setting ``allowedUrls`` to an array with prefixes for the respective URLs. Use lower case for the prefixes.

```TypeScript
OAuthModule.forRoot({
    resourceServer: {
        allowedUrls: ['http://www.angular.at/api'],
        sendAccessToken: true
    }
})
```

If you need more versatility, you can look in the [documentation](https://manfredsteyer.github.io/angular-oauth2-oidc/docs/additional-documentation/working-with-httpinterceptors.html) how to setup a custom interceptor.

## Code Flow + PKCE

See docs: https://manfredsteyer.github.io/angular-oauth2-oidc/docs/additional-documentation/code-flow-+-pcke.html

## Token Refresh

See docs: https://manfredsteyer.github.io/angular-oauth2-oidc/docs/additional-documentation/refreshing-a-token.html

## Routing

If you use the ``PathLocationStrategy`` (which is on by default) and have a general catch-all-route (``path: '**'``) you should be fine. Otherwise look up the section ``Routing with the HashStrategy`` in the [documentation](https://manfredsteyer.github.io/angular-oauth2-oidc/docs/).

## More Documentation (!)

See the [documentation](https://manfredsteyer.github.io/angular-oauth2-oidc/docs/) for more information about this library.

## Tutorials

- [Tutorial with Demo Servers available online](https://www.softwarearchitekt.at/post/2016/07/03/authentication-in-angular-2-with-oauth2-oidc-and-guards-for-the-newest-new-router-english-version.aspx)
- [Angular Authentication with OpenID Connect and Okta in 20 Minutes](https://developer.okta.com/blog/2017/04/17/angular-authentication-with-oidc)
- [Add Authentication to Your Angular PWA](https://developer.okta.com/blog/2017/06/13/add-authentication-angular-pwa)
- [Build an Ionic App with User Authentication](https://developer.okta.com/blog/2017/08/22/build-an-ionic-app-with-user-authentication)
- [On-Site Workshops](https://www.softwarearchitekt.at)
- [Angular 6 with Auth0 using this library](https://github.com/jeroenheijmans/sample-auth0-angular-oauth2-oidc)<|MERGE_RESOLUTION|>--- conflicted
+++ resolved
@@ -224,7 +224,6 @@
 
 This directly redirects the user to the identity server if there are no valid tokens. Ensure you have your `issuer` set to your discovery document endpoint!
 
-<<<<<<< HEAD
 
 #### Manually skipping
 
@@ -263,8 +262,7 @@
     })
 ```
 
-=======
->>>>>>> 13c16758
+
 ### Calling a Web API with an Access Token
 
 You can automate this task by switching ``sendAccessToken`` on and by setting ``allowedUrls`` to an array with prefixes for the respective URLs. Use lower case for the prefixes.
