--- conflicted
+++ resolved
@@ -19,15 +19,13 @@
 
 ## Tested Environment
 
-<<<<<<< HEAD
-Successfully tested with **Angular 8**, **Angular 7**, and its Router, PathLocationStrategy as well as HashLocationStrategy and CommonJS-Bundling via webpack. At server side we've used IdentityServer (.NET/ .NET Core) and Redhat's Keycloak (Java).
-=======
 Successfully tested with **Angular 9** and its Router, PathLocationStrategy as well as HashLocationStrategy and CommonJS-Bundling via webpack. At server side we've used IdentityServer (.NET / .NET Core) and Redhat's Keycloak (Java).
 
+**Angular 9**: Use 9.x versions of this library.
+
 **Angular 8**: Use 8.x versions of this library.
 
 **Angular 7**: Use 7.x versions of this library.
->>>>>>> 60dccddb
 
 **Angular 6**: Use Version 4.x of this library. Version 4.x was tested with Angular 6. You can also try the newer version 5.x of this library which has a much smaller bundle size.
 
